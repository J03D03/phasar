#include <gtest/gtest.h>
#include <phasar/DB/ProjectIRDB.h>
#include <phasar/PhasarLLVM/ControlFlow/LLVMBasedICFG.h>
#include <phasar/PhasarLLVM/DataFlowSolver/IfdsIde/Problems/IDETypeStateAnalysis.h>
#include <phasar/PhasarLLVM/DataFlowSolver/IfdsIde/Problems/TypeStateDescriptions/OpenSSLEVPKeyDerivationTypeStateDescription.h>
#include <phasar/PhasarLLVM/DataFlowSolver/IfdsIde/Solver/IDESolver.h>
#include <phasar/PhasarLLVM/Passes/ValueAnnotationPass.h>
#include <phasar/PhasarLLVM/Pointer/LLVMPointsToInfo.h>
#include <phasar/PhasarLLVM/TypeHierarchy/LLVMTypeHierarchy.h>

using namespace psr;

/* ============== TEST FIXTURE ============== */
class IDETypeStateAnalysisOpenSSLTest : public ::testing::Test {
protected:
  const std::string pathToLLFiles =
      PhasarConfig::getPhasarConfig().PhasarDirectory() +
      "build/test/llvm_test_code/openssl/";
  const std::set<std::string> EntryPoints = {"main"};

  ProjectIRDB *IRDB;
  LLVMTypeHierarchy *TH;
  LLVMBasedICFG *ICFG;
  LLVMPointsToInfo *PT;
  OpenSSLEVPKeyDerivationTypeStateDescription *OpenSSLEVPKeyDerivationDesc;
  IDETypeStateAnalysis *TSProblem;

  enum OpenSSLEVPKeyDerivationState {
    TOP = 42,
    UNINIT = 0,
    KDF_FETCHED = 1,
    CTX_ATTACHED = 2,
    PARAM_INIT = 3,
    DERIVED = 4,
    ERROR = 5,
    BOT = 6
  };
  IDETypeStateAnalysisOpenSSLTest() = default;
  virtual ~IDETypeStateAnalysisOpenSSLTest() = default;

<<<<<<< HEAD
    void Initialize(const std::vector<std::string> &IRFiles) {
      IRDB = new ProjectIRDB(IRFiles, IRDBOptions::WPA);
      TH = new LLVMTypeHierarchy(*IRDB);
      PT = new LLVMPointsToInfo(*IRDB);
      ICFG = new LLVMBasedICFG(*IRDB, CallGraphAnalysisType::OTF, EntryPoints, TH, PT);
      OpenSSLEVPKeyDerivationDesc = new OpenSSLEVPKeyDerivationTypeStateDescription();
      TSProblem = new IDETypeStateAnalysis(IRDB, TH, ICFG, PT, *OpenSSLEVPKeyDerivationDesc, EntryPoints);
    }
=======
  void Initialize(const std::vector<std::string> &IRFiles) {
    IRDB = new ProjectIRDB(IRFiles, IRDBOptions::WPA);
    TH = new LLVMTypeHierarchy(*IRDB);
    PT = new LLVMPointsToInfo(*IRDB);
    ICFG = new LLVMBasedICFG(*IRDB, CallGraphAnalysisType::OTF, EntryPoints, TH,
                             PT);
    OpenSSLEVPKeyDerivationDesc =
        new OpenSSLEVPKeyDerivationTypeStateDescription();
    TSProblem = new IDETypeStateAnalysis(
        IRDB, TH, ICFG, PT, *OpenSSLEVPKeyDerivationDesc, EntryPoints);
  }
>>>>>>> eba0a087

  void SetUp() override {
    boost::log::core::get()->set_logging_enabled(false);
    ValueAnnotationPass::resetValueID();
  }

  void TearDown() override {
    delete IRDB;
    delete TH;
    delete ICFG;
    delete TSProblem;
  }

  /**
   * We map instruction id to value for the ground truth. ID has to be
   * a string since Argument ID's are not integer type (e.g. main.0 for
   argc).
   * @param groundTruth results to compare against
   * @param solver provides the results
   */
  void compareResults(
      const std::map<std::size_t, std::map<std::string, int>> &groundTruth,
      IDESolver<IDETypeStateAnalysis::n_t, IDETypeStateAnalysis::d_t,
                IDETypeStateAnalysis::m_t, IDETypeStateAnalysis::t_t,
                IDETypeStateAnalysis::v_t, IDETypeStateAnalysis::l_t,
                IDETypeStateAnalysis::i_t> &solver) {
    for (auto InstToGroundTruth : groundTruth) {
      auto Inst = IRDB->getInstruction(InstToGroundTruth.first);
      auto GT = InstToGroundTruth.second;
      std::map<std::string, int> results;
      for (auto Result : solver.resultsAt(Inst, true)) {
        if (GT.find(getMetaDataID(Result.first)) != GT.end()) {
          results.insert(std::pair<std::string, int>(
              getMetaDataID(Result.first), Result.second));
        }
      }
      EXPECT_EQ(results, GT);
    }
  }
}; // Test Fixture

TEST_F(IDETypeStateAnalysisOpenSSLTest, HandleTypeState_01) {
  Initialize({pathToLLFiles + "openssl_program1_c.ll"});
  IDESolver<IDETypeStateAnalysis::n_t, IDETypeStateAnalysis::d_t,
            IDETypeStateAnalysis::m_t, IDETypeStateAnalysis::t_t,
            IDETypeStateAnalysis::v_t, IDETypeStateAnalysis::l_t,
            IDETypeStateAnalysis::i_t>
      llvmtssolver(*TSProblem);

  llvmtssolver.solve();
  const std::map<std::size_t, std::map<std::string, int>> gt = {
      {61, {{"60", OpenSSLEVPKeyDerivationState::KDF_FETCHED}}},
      {62, {{"34", OpenSSLEVPKeyDerivationState::KDF_FETCHED}}},
      {69,
       {{"67", OpenSSLEVPKeyDerivationState::CTX_ATTACHED},
        {"35", OpenSSLEVPKeyDerivationState::CTX_ATTACHED}}}};
  // TODO add more GT values
  compareResults(gt, llvmtssolver);
}

// main function for the test case
int main(int argc, char **argv) {
  ::testing::InitGoogleTest(&argc, argv);
  return RUN_ALL_TESTS();
}<|MERGE_RESOLUTION|>--- conflicted
+++ resolved
@@ -38,16 +38,6 @@
   IDETypeStateAnalysisOpenSSLTest() = default;
   virtual ~IDETypeStateAnalysisOpenSSLTest() = default;
 
-<<<<<<< HEAD
-    void Initialize(const std::vector<std::string> &IRFiles) {
-      IRDB = new ProjectIRDB(IRFiles, IRDBOptions::WPA);
-      TH = new LLVMTypeHierarchy(*IRDB);
-      PT = new LLVMPointsToInfo(*IRDB);
-      ICFG = new LLVMBasedICFG(*IRDB, CallGraphAnalysisType::OTF, EntryPoints, TH, PT);
-      OpenSSLEVPKeyDerivationDesc = new OpenSSLEVPKeyDerivationTypeStateDescription();
-      TSProblem = new IDETypeStateAnalysis(IRDB, TH, ICFG, PT, *OpenSSLEVPKeyDerivationDesc, EntryPoints);
-    }
-=======
   void Initialize(const std::vector<std::string> &IRFiles) {
     IRDB = new ProjectIRDB(IRFiles, IRDBOptions::WPA);
     TH = new LLVMTypeHierarchy(*IRDB);
@@ -59,7 +49,6 @@
     TSProblem = new IDETypeStateAnalysis(
         IRDB, TH, ICFG, PT, *OpenSSLEVPKeyDerivationDesc, EntryPoints);
   }
->>>>>>> eba0a087
 
   void SetUp() override {
     boost::log::core::get()->set_logging_enabled(false);
