/******************************************************************************
 * Copyright (c) 2017 Philipp Schubert.
 * All rights reserved. This program and the accompanying materials are made
 * available under the terms of LICENSE.txt.
 *
 * Contributors:
 *     Philipp Schubert and others
 *****************************************************************************/

#ifndef UTILS_H_
#define UTILS_H_

#include <algorithm>
#include <boost/algorithm/string/classification.hpp>
#include <boost/algorithm/string/predicate.hpp>
#include <boost/algorithm/string/split.hpp>
#include <boost/container/flat_map.hpp>
#include <boost/container/flat_set.hpp>
#include <cxxabi.h>
#include <fstream>
#include <iostream>
#include <llvm/IR/DerivedTypes.h>
#include <llvm/IR/Function.h>
#include <llvm/IR/Type.h>
#include <llvm/IR/Value.h>
#include <llvm/Support/raw_ostream.h>
#include <phasar/Utils/IO.h>
#include <set>
#include <sstream>
#include <string>

namespace psr {

#define MYDEBUG

#define HEREANDNOW                                                             \
  cerr << "file: " << __FILE__ << " line: " << __LINE__                        \
       << " function: " << __func__ << endl;

#define DIE_HARD exit(-1);

#define UNRECOVERABLE_CXX_ERROR_COND(BOOL, STRING)                             \
  if (!BOOL) {                                                                 \
    HEREANDNOW;                                                                \
    cerr << STRING << endl;                                                    \
    exit(-1);                                                                  \
  }

#define UNRECOVERABLE_CXX_ERROR_UNCOND(STRING)                                 \
  HEREANDNOW;                                                                  \
  cerr << STRING << endl;                                                      \
  exit(-1);

std::string cxx_demangle(const std::string &mangled_name);

std::string debasify(const std::string &name);

<<<<<<< HEAD
std::string uniformTypeName(const std::string &name);

llvm::Type* stripPointer(llvm::Type* pointer);

bool isMangled(const string &name);
=======
bool isMangled(const std::string &name);
>>>>>>> ae7579ea

std::vector<std::string> splitString(const std::string &str,
                                     const std::string &delimiter);

template <typename T>
std::set<std::set<T>> computePowerSet(const std::set<T> &s) {
  // compute all subsets of {a, b, c, d}
  //  bit-pattern - {d, c, b, a}
  //  0000  {}
  //  0001  {a}
  //  0010  {b}
  //  0011  {a, b}
  //  0100  {c}
  //  0101  {a, c}
  //  0110  {b, c}
  //  0111  {a, b, c}
  //  1000  {d}
  //  1001  {a, d}
  //  1010  {b, d}
  //  1011  {a, b, d}
  //  1100  {c, d}
  //  1101  {a, c, d}
  //  1110  {b, c, d}
  //  1111  {a, b, c, d}
  std::set<std::set<T>> powerset;
  for (size_t i = 0; i < (1 << s.size()); ++i) {
    std::set<T> subset;
    for (size_t j = 0; j < s.size(); ++j) {
      if ((i & (1 << j)) > 0) {
        auto it = s.begin();
        advance(it, j);
        subset.insert(*it);
      }
      powerset.insert(subset);
    }
  }
  return powerset;
}

std::ostream &operator<<(std::ostream &os, const std::vector<bool> &bits);
} // namespace psr

#endif<|MERGE_RESOLUTION|>--- conflicted
+++ resolved
@@ -55,15 +55,11 @@
 
 std::string debasify(const std::string &name);
 
-<<<<<<< HEAD
 std::string uniformTypeName(const std::string &name);
 
 llvm::Type* stripPointer(llvm::Type* pointer);
 
-bool isMangled(const string &name);
-=======
 bool isMangled(const std::string &name);
->>>>>>> ae7579ea
 
 std::vector<std::string> splitString(const std::string &str,
                                      const std::string &delimiter);
