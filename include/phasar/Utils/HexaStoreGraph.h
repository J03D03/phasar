/******************************************************************************
 * Copyright (c) 2017 Philipp Schubert.
 * All rights reserved. This program and the accompanying materials are made
 * available under the terms of LICENSE.txt.
 *
 * Contributors:
 *     Philipp Schubert and others
 *****************************************************************************/

/*
 * HexaStoreGraph.hh
 *
 *  Created on: 06.02.2017
 *      Author: pdschbrt
 */

#pragma once

<<<<<<< HEAD
#include "Table.hh"
#include <iostream>
#include <set>
=======
#include <ostream>
#include <iostream> // cerr, to suppress once it is not used anymore
#include <set>

#include <phasar/DB/DBConn.h>
#include "Table.hh"
>>>>>>> ab2389c8

namespace psr {

template <typename S, typename E, typename D> class HexaStoreGraph {
private:
  Table<S, E, D> sed;
  Table<S, D, E> sde;
  Table<E, S, D> esd;
  Table<E, D, S> eds;
  Table<D, S, E> dse;
  Table<D, E, S> des;

public:
  HexaStoreGraph() = default;

  ~HexaStoreGraph() = default;

  void insertEdge(S src, E edge, D dest) {
    sed.insert(src, edge, dest);
    sde.insert(src, dest, edge);
    esd.insert(edge, src, dest);
    eds.insert(edge, dest, src);
    dse.insert(dest, src, edge);
    des.insert(dest, edge, src);
  }

  void removeEdge(S src, E edge, D dest) {
    sed.remove(src, edge);
    sde.remove(src, dest);
    esd.remove(edge, src);
    eds.remove(edge, dest);
    dse.remove(dest, src);
    des.remove(dest, edge);
  }

  bool containsEdge(S src, E edge, D dest) { return sed.contains(src, edge); }

  D getDbySE(S src, E edge) { return sed.get(src, edge); }

  E getEbySD(S src, D dest) { return sde.get(src, dest); }

  D getDbyES(E edge, S src) { return esd.get(edge, src); }

  S getSbyED(E edge, D dest) { return eds.get(edge, dest); }

  E getEbyDS(D dest, S src) { return dse.get(dest, src); }

  S getSyDE(D dest, E edge) { return des.get(dest, edge); }

  void clear() {
    sed.clear();
    sde.clear();
    esd.clear();
    eds.clear();
    dse.clear();
    des.clear();
  }

  bool empty() { return sed.empty(); }

  std::set<typename Table<S, E, D>::Cell> tripleSet() { return sed.cellSet(); }

  std::multiset<S> sourceSet() { return sed.rowKeySet(); }

  std::multiset<E> edgeSet() { return sed.columnKeySet(); }

  std::multiset<D> destinationSet() { return sed.values(); }

  void loadHexaStoreGraphFromDB(const std::string &tablename) {
    cerr << "Not implemented yet!" << std::endl;
  }

  void storeHexaStoreGraphToDB(const std::string &tablename) {
    cerr << "Not implemented yet!" << std::endl;
  }

  friend bool operator==(const HexaStoreGraph<S, E, D> &lhs,
                         const HexaStoreGraph<S, E, D> &rhs) {
    return lhs.sed == rhs.sed;
  }

  friend bool operator<(const HexaStoreGraph<S, E, D> &lhs,
                        const HexaStoreGraph<S, E, D> &rhs) {
    return lhs.sed < rhs.sed;
  }

  friend std::ostream &operator<<(std::ostream &os, const HexaStoreGraph &hsg) {
    return os << hsg.sed;
  }
};

} // namespace psr<|MERGE_RESOLUTION|>--- conflicted
+++ resolved
@@ -14,20 +14,15 @@
  *      Author: pdschbrt
  */
 
-#pragma once
+#ifndef PHASAR_UTILS_HEXASTOREGRAPH_H_
+#define PHASAR_UTILS_HEXASTOREGRAPH_H_
 
-<<<<<<< HEAD
-#include "Table.hh"
-#include <iostream>
-#include <set>
-=======
 #include <ostream>
 #include <iostream> // cerr, to suppress once it is not used anymore
 #include <set>
 
 #include <phasar/DB/DBConn.h>
-#include "Table.hh"
->>>>>>> ab2389c8
+#include <phasar/Utils/Table.h>
 
 namespace psr {
 
@@ -119,4 +114,6 @@
   }
 };
 
-} // namespace psr+} // namespace psr
+
+#endif