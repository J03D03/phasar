--- conflicted
+++ resolved
@@ -55,19 +55,9 @@
   [[nodiscard]] std::vector<const llvm::Instruction *>
   getAllInstructionsOf(const llvm::Function *Fun) const override;
 
-<<<<<<< HEAD
   [[nodiscard]] std::set<const llvm::Instruction *>
   getStartPointsOf(const llvm::Function *Fun) const override;
-=======
-  std::set<const llvm::Instruction *>
-  getStartPointsOf(const llvm::Function *Fun) const override;
-
-  std::set<const llvm::Instruction *>
-  getExitPointsOf(const llvm::Function *fun) const override;
-
-  bool isExitStmt(const llvm::Instruction *stmt) const override;
->>>>>>> 633a6e3f
-
+  
   [[nodiscard]] std::set<const llvm::Instruction *>
   getExitPointsOf(const llvm::Function *Fun) const override;
 
