--- conflicted
+++ resolved
@@ -53,7 +53,6 @@
   std::vector<const llvm::Instruction *>
   getAllInstructionsOf(const llvm::Function *Fun) const override;
 
-<<<<<<< HEAD
   std::set<const llvm::Instruction *>
   getStartPointsOf(const llvm::Function *m) const override;
 
@@ -61,9 +60,6 @@
   getExitPointsOf(const llvm::Function *fun) const override;
 
   bool isExitStmt(const llvm::Instruction *stmt) const override;
-=======
-  bool isExitStmt(const llvm::Instruction *Stmt) const override;
->>>>>>> 801b71c1
 
   bool isStartPoint(const llvm::Instruction *Stmt) const override;
 
