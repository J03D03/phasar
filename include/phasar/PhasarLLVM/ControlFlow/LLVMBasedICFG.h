/******************************************************************************
 * Copyright (c) 2017 Philipp Schubert.
 * All rights reserved. This program and the accompanying materials are made
 * available under the terms of LICENSE.txt.
 *
 * Contributors:
 *     Philipp Schubert and others
 *****************************************************************************/

/*
 * LLVMBasedICFG.h
 *
 *  Created on: 09.09.2016
 *      Author: pdschbrt
 */

#ifndef PHASAR_PHASARLLVM_CONTROLFLOW_LLVMBASEDICFG_H_
#define PHASAR_PHASARLLVM_CONTROLFLOW_LLVMBASEDICFG_H_

#include <iosfwd>
#include <iostream>
#include <memory>
#include <set>
#include <string>
#include <unordered_map>
#include <unordered_set>
#include <vector>

#include "boost/container/flat_set.hpp"
#include "boost/graph/adjacency_list.hpp"

#include "phasar/PhasarLLVM/ControlFlow/ICFG.h"
#include "phasar/PhasarLLVM/ControlFlow/LLVMBasedCFG.h"
#include "phasar/PhasarLLVM/Pointer/LLVMPointsToInfo.h"
#include "phasar/Utils/SoundnessFlag.h"

namespace llvm {
class Instruction;
class Function;
class Module;
class Instruction;
class BitCastInst;
} // namespace llvm

namespace psr {

class Resolver;
class ProjectIRDB;
class LLVMTypeHierarchy;

class LLVMBasedICFG
    : public ICFG<const llvm::Instruction *, const llvm::Function *>,
      public virtual LLVMBasedCFG {
  friend class LLVMBasedBackwardsICFG;

private:
  ProjectIRDB &IRDB;
  CallGraphAnalysisType CGType;
  SoundnessFlag SF;
  bool UserTHInfos = true;
  bool UserPTInfos = true;
  LLVMTypeHierarchy *TH;
  LLVMPointsToInfo *PT;
  std::unique_ptr<Resolver> Res;
  std::unordered_set<const llvm::Function *> VisitedFunctions;
  /// Keeps track of the call-sites already resolved
  // std::vector<const llvm::Instruction *> CallStack;

  // Keeps track of the type graph already constructed
  // TypeGraph_t typegraph;

  // Any types that could be initialized outside of the module
  // std::set<const llvm::StructType*> unsound_types;

  // The VertexProperties for our call-graph.
  struct VertexProperties {
    const llvm::Function *F = nullptr;
    VertexProperties() = default;
    VertexProperties(const llvm::Function *F);
    [[nodiscard]] std::string getFunctionName() const;
  };

  // The EdgeProperties for our call-graph.
  struct EdgeProperties {
    const llvm::Instruction *CS = nullptr;
    size_t ID = 0;
    EdgeProperties() = default;
    EdgeProperties(const llvm::Instruction *I);
    [[nodiscard]] std::string getCallSiteAsString() const;
  };

  /// Specify the type of graph to be used.
  using bidigraph_t =
      boost::adjacency_list<boost::vecS, boost::vecS, boost::bidirectionalS,
                            VertexProperties, EdgeProperties>;

  // Let us have some handy typedefs.
  using vertex_t = boost::graph_traits<bidigraph_t>::vertex_descriptor;
  using vertex_iterator = boost::graph_traits<bidigraph_t>::vertex_iterator;
  using edge_t = boost::graph_traits<bidigraph_t>::edge_descriptor;
  using out_edge_iterator = boost::graph_traits<bidigraph_t>::out_edge_iterator;
  using in_edge_iterator = boost::graph_traits<bidigraph_t>::in_edge_iterator;

  /// The call graph.
  bidigraph_t CallGraph;

  /// Maps functions to the corresponding vertex id.
  std::unordered_map<const llvm::Function *, vertex_t> FunctionVertexMap;

  void constructionWalker(const llvm::Function *F, Resolver &Resolver);

  std::unique_ptr<Resolver> makeResolver(ProjectIRDB &IRDB,
                                         CallGraphAnalysisType CGT,
                                         LLVMTypeHierarchy &TH,
                                         LLVMPointsToInfo &PT);

  struct dependency_visitor;

public:
  /**
   * Why a multimap?  A given instruction might have multiple target functions.
   * For example, if the points-to analysis indicates that a pointer could
   * be for multiple different types.
   */
  using OutEdgesAndTargets = std::unordered_multimap<const llvm::Instruction *,
                                                     const llvm::Function *>;

  LLVMBasedICFG(ProjectIRDB &IRDB, CallGraphAnalysisType CGType,
                const std::set<std::string> &EntryPoints = {},
                LLVMTypeHierarchy *TH = nullptr, LLVMPointsToInfo *PT = nullptr,
                SoundnessFlag SF = SoundnessFlag::SOUNDY);

  LLVMBasedICFG(const LLVMBasedICFG &);

  ~LLVMBasedICFG() override;

  /**
   * \return all of the functions in the IRDB, this may include some not in the
   * callgraph
   */
  [[nodiscard]] std::set<const llvm::Function *>
  getAllFunctions() const override;

  /**
   * A boost flat_set is used here because we already have the functions in
   * order, so building it is fast since we can always add to the end.  We get
   * the performance and space benefits of array-backed storage and all the
   * functionality of a set.
   *
   * \return all of the functions which are represented by a vertex in the
   * callgraph.
   */
  [[nodiscard]] boost::container::flat_set<const llvm::Function *>
  getAllVertexFunctions() const;

  bool isIndirectFunctionCall(const llvm::Instruction *N) const override;

  bool isVirtualFunctionCall(const llvm::Instruction *N) const override;

  [[nodiscard]] const llvm::Function *
  getFunction(const std::string &Fun) const override;

  /**
   * Essentially the same as `getCallsFromWithin`, but uses the callgraph
   * data directly.
   * \return all call sites within a given method.
   */
  std::vector<const llvm::Instruction *>
  getOutEdges(const llvm::Function *Fun) const;

  /**
   * For the supplied function, get all the output edge Instructions and
   * the corresponding Function.  This pulls data directly from the callgraph.
   *
   * \return the edges and the target function for each edge.
   */
  OutEdgesAndTargets getOutEdgeAndTarget(const llvm::Function *Fun) const;

  /**
   * Removes all edges found for the given instruction within the
   * sourceFunction. \return number of edges removed
   */
  size_t removeEdges(const llvm::Function *F, const llvm::Instruction *Inst);

  /**
   * Removes the vertex for the given function.
   * CAUTION: does not remove edges, invoking this on a function with
   * IN or OUT edges is a bad idea.
   * \return true iff the vertex was found and removed.
   */
  bool removeVertex(const llvm::Function *Fun);

  /**
   * \return the total number of in edges to the vertex representing this
   * Function.
   */
  size_t getCallerCount(const llvm::Function *Fun) const;

  /**
   * \return all callee methods for a given call that might be called.
   */
  [[nodiscard]] std::set<const llvm::Function *>
  getCalleesOfCallAt(const llvm::Instruction *N) const override;

  /**
   * \return all caller statements/nodes of a given method.
   */
  [[nodiscard]] std::set<const llvm::Instruction *>
  getCallersOf(const llvm::Function *Fun) const override;

  /**
   * \return all call sites within a given method.
   */
  [[nodiscard]] std::set<const llvm::Instruction *>
  getCallsFromWithin(const llvm::Function *Fun) const override;

<<<<<<< HEAD
  [[nodiscard]] std::set<const llvm::Instruction *>
  getReturnSitesOfCallAt(const llvm::Instruction *N) const override;
=======
  std::set<const llvm::Instruction *>
  getReturnSitesOfCallAt(const llvm::Instruction *n) const override;
>>>>>>> 633a6e3f

  [[nodiscard]] std::set<const llvm::Instruction *>
  allNonCallStartNodes() const override;

  void mergeWith(const LLVMBasedICFG &Other);

  [[nodiscard]] CallGraphAnalysisType getCallGraphAnalysisType() const;

  using LLVMBasedCFG::print; // tell the compiler we wish to have both prints
  void print(std::ostream &OS = std::cout) const override;

  void printAsDot(std::ostream &OS = std::cout,
                  bool printEdgeLabels = true) const;

  void printInternalPTGAsDot(std::ostream &OS = std::cout) const;

  using LLVMBasedCFG::getAsJson; // tell the compiler we wish to have both
                                 // prints
  [[nodiscard]] nlohmann::json getAsJson() const override;

  void printAsJson(std::ostream &OS = std::cout) const;

  [[nodiscard]] unsigned getNumOfVertices();

  [[nodiscard]] unsigned getNumOfEdges();

  std::vector<const llvm::Function *> getDependencyOrderedFunctions();
};

} // namespace psr

#endif<|MERGE_RESOLUTION|>--- conflicted
+++ resolved
@@ -32,7 +32,7 @@
 #include "phasar/PhasarLLVM/ControlFlow/ICFG.h"
 #include "phasar/PhasarLLVM/ControlFlow/LLVMBasedCFG.h"
 #include "phasar/PhasarLLVM/Pointer/LLVMPointsToInfo.h"
-#include "phasar/Utils/SoundnessFlag.h"
+#include "phasar/Utils/Soundness.h"
 
 namespace llvm {
 class Instruction;
@@ -56,7 +56,7 @@
 private:
   ProjectIRDB &IRDB;
   CallGraphAnalysisType CGType;
-  SoundnessFlag SF;
+  Soundness S;
   bool UserTHInfos = true;
   bool UserPTInfos = true;
   LLVMTypeHierarchy *TH;
@@ -128,7 +128,7 @@
   LLVMBasedICFG(ProjectIRDB &IRDB, CallGraphAnalysisType CGType,
                 const std::set<std::string> &EntryPoints = {},
                 LLVMTypeHierarchy *TH = nullptr, LLVMPointsToInfo *PT = nullptr,
-                SoundnessFlag SF = SoundnessFlag::SOUNDY);
+                Soundness S = Soundness::SOUNDY);
 
   LLVMBasedICFG(const LLVMBasedICFG &);
 
@@ -214,13 +214,8 @@
   [[nodiscard]] std::set<const llvm::Instruction *>
   getCallsFromWithin(const llvm::Function *Fun) const override;
 
-<<<<<<< HEAD
   [[nodiscard]] std::set<const llvm::Instruction *>
   getReturnSitesOfCallAt(const llvm::Instruction *N) const override;
-=======
-  std::set<const llvm::Instruction *>
-  getReturnSitesOfCallAt(const llvm::Instruction *n) const override;
->>>>>>> 633a6e3f
 
   [[nodiscard]] std::set<const llvm::Instruction *>
   allNonCallStartNodes() const override;
