--- conflicted
+++ resolved
@@ -209,7 +209,6 @@
    * @brief A function walking along the control flow graph construction a DTA Graph.
    * @param F function to start in
    */
-<<<<<<< HEAD
   void resolveIndirectCallWalkerDTA(const llvm::Function *F);
 
   // /**
@@ -225,15 +224,10 @@
   //  * @param useVTA use VTA otherwise DTA is used for type propagation graph
   //  * construction
   //  */
-  // void resolveIndirectCallWalkerTypeAnalysis(
-  //     const llvm::Function *F,
-  //     function<set<string>(llvm::ImmutableCallSite CS)> R, bool useVTA = true);
-=======
   void resolveIndirectCallWalkerTypeAnalysis(
       const llvm::Function *F,
       std::function<std::set<std::string>(llvm::ImmutableCallSite CS)> R,
       bool useVTA = true);
->>>>>>> ae7579ea
 
   /**
    * Walking along the control flow resolving indirect call-sites using
