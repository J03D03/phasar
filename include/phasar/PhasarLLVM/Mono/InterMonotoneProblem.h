--- conflicted
+++ resolved
@@ -14,15 +14,13 @@
  *      Author: philipp
  */
 
-#pragma once
+#ifndef PHASAR_PHASARLLVM_MONO_INTERMONOTONEPROBLEM_H_
+#define PHASAR_PHASARLLVM_MONO_INTERMONOTONEPROBLEM_H_
 
 #include <string>
-<<<<<<< HEAD
-=======
 #include <type_traits>
 
 #include <phasar/Config/ContainerConfiguration.h>
->>>>>>> ab2389c8
 
 namespace psr {
 
@@ -53,20 +51,6 @@
 
 
   virtual ~InterMonotoneProblem() = default;
-<<<<<<< HEAD
-  I getICFG() { return ICFG; }
-  virtual MonoSet<D> join(const MonoSet<D> &Lhs, const MonoSet<D> &Rhs) = 0;
-  virtual bool sqSubSetEqual(const MonoSet<D> &Lhs, const MonoSet<D> &Rhs) = 0;
-  virtual MonoSet<D> normalFlow(N Stmt, const MonoSet<D> &In) = 0;
-  virtual MonoSet<D> callFlow(N CallSite, M Callee, const MonoSet<D> &In) = 0;
-  virtual MonoSet<D> returnFlow(N CallSite, M Callee, N RetStmt, N RetSite,
-                                const MonoSet<D> &In) = 0;
-  virtual MonoSet<D> callToRetFlow(N CallSite, N RetSite,
-                                   const MonoSet<D> &In) = 0;
-  virtual MonoMap<N, MonoSet<D>> initialSeeds() = 0;
-  virtual std::string DtoString(D d) = 0;
-  virtual std::string CtoString(C c) = 0;
-=======
   ICFG_t& getICFG() noexcept { return ICFG; }
   virtual Domain_t join(const Domain_t &Lhs, const Domain_t &Rhs) = 0;
   virtual bool sqSubSetEqual(const Domain_t &Lhs, const Domain_t &Rhs) = 0;
@@ -79,7 +63,8 @@
   virtual MonoMap<Node_t, Domain_t> initialSeeds() = 0;
   virtual std::string DtoString(const Domain_t d) = 0;
   virtual bool recompute(const Method_t Callee) = 0;
->>>>>>> ab2389c8
 };
 
-} // namespace psr+} // namespace psr
+
+#endif