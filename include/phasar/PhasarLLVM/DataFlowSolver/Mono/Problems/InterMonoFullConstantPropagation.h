--- conflicted
+++ resolved
@@ -15,16 +15,10 @@
 #include <unordered_map>
 #include <utility>
 
-<<<<<<< HEAD
-#include <phasar/PhasarLLVM/DataFlowSolver/Mono/InterMonoProblem.h>
-#include <phasar/PhasarLLVM/DataFlowSolver/Mono/Problems/IntraMonoFullConstantPropagation.h>
-#include <phasar/PhasarLLVM/Utils/LatticeDomain.h>
-#include <phasar/Utils/BitVectorSet.h>
-=======
 #include "phasar/PhasarLLVM/DataFlowSolver/Mono/InterMonoProblem.h"
+#include "phasar/PhasarLLVM/DataFlowSolver/Mono/Problems/IntraMonoFullConstantPropagation.h"
 #include "phasar/PhasarLLVM/Utils/LatticeDomain.h"
 #include "phasar/Utils/BitVectorSet.h"
->>>>>>> 801b71c1
 
 namespace llvm {
 class Value;
@@ -41,14 +35,12 @@
 class LLVMBasedICFG;
 
 class InterMonoFullConstantPropagation
-    : public InterMonoProblem<
+    : virtual public InterMonoProblem<
           const llvm::Instruction *,
           std::pair<const llvm::Value *, LatticeDomain<int64_t>>,
           const llvm::Function *, const llvm::StructType *, const llvm::Value *,
-          LLVMBasedICFG> {
-private:
-  IntraMonoFullConstantPropagation IntraPropagation;
-
+          LLVMBasedICFG>,
+          virtual public IntraMonoFullConstantPropagation {
 public:
   using n_t = const llvm::Instruction *;
   using plain_d_t = int64_t;
@@ -66,17 +58,6 @@
 
   ~InterMonoFullConstantPropagation() override = default;
 
-  BitVectorSet<d_t> merge(const BitVectorSet<d_t> &Lhs,
-                         const BitVectorSet<d_t> &Rhs) override;
-
-  bool sqSubSetEqual(const BitVectorSet<d_t> &Lhs,
-                     const BitVectorSet<d_t> &Rhs) override;
-
-  bool equal_to(const BitVectorSet<d_t> &Lhs,
-                const BitVectorSet<d_t> &Rhs) override;
-
-  std::unordered_map<n_t, BitVectorSet<d_t>> initialSeeds() override;
-
   BitVectorSet<d_t> normalFlow(n_t S, const BitVectorSet<d_t> &In) override;
 
   BitVectorSet<d_t> callFlow(n_t CallSite, f_t Callee,
@@ -90,6 +71,14 @@
                                   std::set<f_t> Callees,
                                   const BitVectorSet<d_t> &In) override;
 
+  BitVectorSet<d_t> merge(const BitVectorSet<d_t> &Lhs,
+                          const BitVectorSet<d_t> &Rhs) override;
+
+  bool equal_to(const BitVectorSet<d_t> &Lhs,
+                const BitVectorSet<d_t> &Rhs) override;
+
+  std::unordered_map<n_t, BitVectorSet<d_t>> initialSeeds() override;
+
   void printNode(std::ostream &os, n_t n) const override;
 
   void printDataFlowFact(std::ostream &os, d_t d) const override;
