--- conflicted
+++ resolved
@@ -71,17 +71,6 @@
                                    std::set<std::string> EntryPoints = {});
   ~IntraMonoFullConstantPropagation() override = default;
 
-<<<<<<< HEAD
-  BitVectorSet<std::pair<const llvm::Value *, unsigned>>
-  merge(const BitVectorSet<std::pair<const llvm::Value *, unsigned>> &Lhs,
-        const BitVectorSet<std::pair<const llvm::Value *, unsigned>> &Rhs)
-      override;
-
-  bool
-  equal_to(const BitVectorSet<std::pair<const llvm::Value *, unsigned>> &Lhs,
-           const BitVectorSet<std::pair<const llvm::Value *, unsigned>> &Rhs)
-      override;
-=======
   BitVectorSet<d_t> join(const BitVectorSet<d_t> &Lhs,
                          const BitVectorSet<d_t> &Rhs) override;
 
@@ -90,7 +79,6 @@
 
   BitVectorSet<d_t> update(const BitVectorSet<d_t> &Lhs,
                            const BitVectorSet<d_t> &Rhs);
->>>>>>> b6e60e8e
 
   bool sqSubSetEqual(const BitVectorSet<d_t> &Lhs,
                      const BitVectorSet<d_t> &Rhs) override;
