/******************************************************************************
 * Copyright (c) 2017 Philipp Schubert.
 * All rights reserved. This program and the accompanying materials are made
 * available under the terms of LICENSE.txt.
 *
 * Contributors:
 *     Philipp Schubert and others
 *****************************************************************************/

/*
 * InterMonoProblem.h
 *
 *  Created on: 23.06.2017
 *      Author: philipp
 */

#ifndef PHASAR_PHASARLLVM_MONO_INTERMONOPROBLEM_H_
#define PHASAR_PHASARLLVM_MONO_INTERMONOPROBLEM_H_

#include <set>
#include <string>
#include <type_traits>

#include "phasar/PhasarLLVM/DataFlowSolver/Mono/IntraMonoProblem.h"
#include "phasar/Utils/BitVectorSet.h"

namespace psr {

class ProjectIRDB;
template <typename T, typename F> class TypeHierarchy;
template <typename V, typename N> class PointsToInfo;
template <typename N, typename F> class ICFG;

template <typename AnalysisDomainTy>
class InterMonoProblem : public IntraMonoProblem<AnalysisDomainTy> {
public:
  using n_t = typename AnalysisDomainTy::n_t;
  using d_t = typename AnalysisDomainTy::d_t;
  using f_t = typename AnalysisDomainTy::f_t;
  using t_t = typename AnalysisDomainTy::t_t;
  using v_t = typename AnalysisDomainTy::v_t;
  using i_t = typename AnalysisDomainTy::i_t;
  using mono_container_t = typename AnalysisDomainTy::mono_container_t;

  static_assert(std::is_base_of_v<ICFG<n_t, f_t>, i_t>,
                "I must implement the ICFG interface!");

protected:
  const i_t *ICF;

public:
  InterMonoProblem(const ProjectIRDB *IRDB, const TypeHierarchy<t_t, f_t> *TH,
                   const i_t *ICF, const PointsToInfo<v_t, n_t> *PT,
                   std::set<std::string> EntryPoints = {})
      : IntraMonoProblem<AnalysisDomainTy>(IRDB, TH, ICF, PT, EntryPoints),
        ICF(ICF) {}

  ~InterMonoProblem() override = default;

  InterMonoProblem(const InterMonoProblem &copy) = delete;

  InterMonoProblem(InterMonoProblem &&move) = delete;

  InterMonoProblem &operator=(const InterMonoProblem &copy) = delete;

  InterMonoProblem &operator=(InterMonoProblem &&move) = delete;

<<<<<<< HEAD
  virtual BitVectorSet<d_t> callFlow(n_t CallSite, f_t Callee,
                                     const BitVectorSet<d_t> &In) = 0;
  virtual BitVectorSet<d_t> returnFlow(n_t CallSite, f_t Callee, n_t ExitSite,
                                       n_t RetSite,
                                       const BitVectorSet<d_t> &In) = 0;
  virtual BitVectorSet<d_t> callToRetFlow(n_t CallSite, n_t RetSite,
                                          std::set<f_t> Callees,
                                          const BitVectorSet<d_t> &In) = 0;
=======
  virtual mono_container_t callFlow(n_t CallSite, f_t Callee,
                                    const mono_container_t &In) = 0;

  virtual mono_container_t returnFlow(n_t CallSite, f_t Callee, n_t ExitStmt,
                                      n_t RetSite,
                                      const mono_container_t &In) = 0;

  virtual mono_container_t callToRetFlow(n_t CallSite, n_t RetSite,
                                         std::set<f_t> Callees,
                                         const mono_container_t &In) = 0;
>>>>>>> bc91dd3f

  const i_t *getICFG() const { return ICF; }
};

} // namespace psr

#endif<|MERGE_RESOLUTION|>--- conflicted
+++ resolved
@@ -65,16 +65,6 @@
 
   InterMonoProblem &operator=(InterMonoProblem &&move) = delete;
 
-<<<<<<< HEAD
-  virtual BitVectorSet<d_t> callFlow(n_t CallSite, f_t Callee,
-                                     const BitVectorSet<d_t> &In) = 0;
-  virtual BitVectorSet<d_t> returnFlow(n_t CallSite, f_t Callee, n_t ExitSite,
-                                       n_t RetSite,
-                                       const BitVectorSet<d_t> &In) = 0;
-  virtual BitVectorSet<d_t> callToRetFlow(n_t CallSite, n_t RetSite,
-                                          std::set<f_t> Callees,
-                                          const BitVectorSet<d_t> &In) = 0;
-=======
   virtual mono_container_t callFlow(n_t CallSite, f_t Callee,
                                     const mono_container_t &In) = 0;
 
@@ -85,7 +75,6 @@
   virtual mono_container_t callToRetFlow(n_t CallSite, n_t RetSite,
                                          std::set<f_t> Callees,
                                          const mono_container_t &In) = 0;
->>>>>>> bc91dd3f
 
   const i_t *getICFG() const { return ICF; }
 };
