/******************************************************************************
 * Copyright (c) 2019 Philipp Schubert, Richard Leer, and Florian Sattler.
 * All rights reserved. This program and the accompanying materials are made
 * available under the terms of LICENSE.txt.
 *
 * Contributors:
 *     Philipp Schubert and others
 *****************************************************************************/

#ifndef PHASAR_PHASARLLVM_IFDSIDE_PROBLEMS_IDEINSTINTERACTIONALYSIS_H_
#define PHASAR_PHASARLLVM_IFDSIDE_PROBLEMS_IDEINSTINTERACTIONALYSIS_H_

#include <functional>
#include <iostream>
#include <map>
#include <memory>
#include <set>
#include <string>
#include <unordered_map>
#include <unordered_set>
#include <variant>
#include <vector>

#include "llvm/IR/Constants.h"
#include "llvm/IR/DerivedTypes.h"
#include "llvm/IR/Instruction.h"
#include "llvm/IR/Instructions.h"
#include "llvm/IR/Value.h"
#include "llvm/Support/Compiler.h"
#include "llvm/Support/ErrorHandling.h"

#include "phasar/PhasarLLVM/DataFlowSolver/IfdsIde/EdgeFunctionComposer.h"
#include "phasar/PhasarLLVM/DataFlowSolver/IfdsIde/EdgeFunctions.h"
#include "phasar/PhasarLLVM/DataFlowSolver/IfdsIde/FlowFunctions.h"
#include "phasar/PhasarLLVM/DataFlowSolver/IfdsIde/IDETabulationProblem.h"
#include "phasar/PhasarLLVM/DataFlowSolver/IfdsIde/LLVMFlowFunctions.h"
#include "phasar/PhasarLLVM/DataFlowSolver/IfdsIde/LLVMZeroValue.h"
#include "phasar/PhasarLLVM/Domain/AnalysisDomain.h"
#include "phasar/PhasarLLVM/Pointer/LLVMPointsToInfo.h"
#include "phasar/PhasarLLVM/Pointer/LLVMPointsToUtils.h"
#include "phasar/PhasarLLVM/TypeHierarchy/LLVMTypeHierarchy.h"
#include "phasar/PhasarLLVM/Utils/LatticeDomain.h"
#include "phasar/Utils/BitVectorSet.h"
#include "phasar/Utils/LLVMIRToSrc.h"
#include "phasar/Utils/LLVMShorthands.h"
#include "phasar/Utils/Logger.h"

// have some handy helper functionalities
namespace {

const llvm::AllocaInst *
getAllocaInstruction(const llvm::GetElementPtrInst *GEP) {
  if (!GEP) {
    return nullptr;
  }
  const auto *Alloca = GEP->getPointerOperand();
  while (const auto *NestedGEP =
             llvm::dyn_cast<llvm::GetElementPtrInst>(Alloca)) {
    Alloca = NestedGEP->getPointerOperand();
  }
  return llvm::dyn_cast<llvm::AllocaInst>(Alloca);
}

} // namespace

namespace psr {

template <typename EdgeFactType>
struct IDEInstInteractionAnalysisDomain : public LLVMAnalysisDomainDefault {
  // type of the element contained in the sets of edge functions
  using e_t = EdgeFactType;
  using l_t = LatticeDomain<BitVectorSet<e_t>>;
};

///
/// SyntacticAnalysisOnly: Can be set if a syntactic-only analysis is desired
/// (without using points-to information)
///
/// IndirectTaints: Can be set to ensure non-interference
///
template <typename EdgeFactType = std::string,
          bool SyntacticAnalysisOnly = false, bool EnableIndirectTaints = false>
class IDEInstInteractionAnalysisT
    : public IDETabulationProblem<
          IDEInstInteractionAnalysisDomain<EdgeFactType>> {
public:
  using AnalysisDomainTy = IDEInstInteractionAnalysisDomain<EdgeFactType>;

  using IDETabProblemType = IDETabulationProblem<AnalysisDomainTy>;
  using typename IDETabProblemType::container_type;
  using typename IDETabProblemType::FlowFunctionPtrType;

  using d_t = typename AnalysisDomainTy::d_t;
  using n_t = typename AnalysisDomainTy::n_t;
  using f_t = typename AnalysisDomainTy::f_t;
  using t_t = typename AnalysisDomainTy::t_t;
  using v_t = typename AnalysisDomainTy::v_t;

  // type of the element contained in the sets of edge functions
  using e_t = typename AnalysisDomainTy::e_t;
  using l_t = typename AnalysisDomainTy::l_t;
  using i_t = typename AnalysisDomainTy::i_t;

  using EdgeFactGeneratorTy = std::set<e_t>(n_t curr);

private:
  std::function<EdgeFactGeneratorTy> edgeFactGen;
  static inline const l_t BottomElement = Bottom{};
  static inline const l_t TopElement = Top{};
  // bool GeneratedGlobalVariables = false;

  inline BitVectorSet<e_t> edgeFactGenToBitVectorSet(n_t curr) {
    if (edgeFactGen) {
      auto Results = edgeFactGen(curr);
      BitVectorSet<e_t> BVS(Results.begin(), Results.end());
      return BVS;
    }
    return {};
  }

public:
  IDEInstInteractionAnalysisT(const ProjectIRDB *IRDB,
                              const LLVMTypeHierarchy *TH,
                              const LLVMBasedICFG *ICF, LLVMPointsToInfo *PT,
                              std::set<std::string> EntryPoints = {"main"})
      : IDETabulationProblem<AnalysisDomainTy, container_type>(
            IRDB, TH, ICF, PT, std::move(EntryPoints)) {
    this->ZeroValue =
        IDEInstInteractionAnalysisT<EdgeFactType, SyntacticAnalysisOnly,
                                    EnableIndirectTaints>::createZeroValue();
  }

  ~IDEInstInteractionAnalysisT() override = default;

  // Offer a special hook to the user that allows to generate additional
  // edge facts on-the-fly. Above the generator function, the ordinary
  // edge facts are generated according to the usual edge functions.

  inline void registerEdgeFactGenerator(
      std::function<EdgeFactGeneratorTy> EdgeFactGenerator) {
    edgeFactGen = std::move(EdgeFactGenerator);
  }

  // start formulating our analysis by specifying the parts required for IFDS

  FlowFunctionPtrType getNormalFlowFunction(n_t curr, n_t succ) override {
    // TODO generate global and heap allocated variables

    // Generate all local variables
    //
    // Flow function:
    //
    //                0
    //                |\
    // x = alloca y   | \
    //                v  v
    //                0  x
    //
    if (const auto *Alloca = llvm::dyn_cast<llvm::AllocaInst>(curr)) {
      LOG_IF_ENABLE(BOOST_LOG_SEV(lg::get(), DFADEBUG) << "AllocaInst");
      return std::make_shared<Gen<d_t>>(Alloca, this->getZeroValue());
    }

    // Handle indirect taints, i. e., propagate values that depend on branch
    // conditions whose operands are tainted.
    if (EnableIndirectTaints) {
      if (auto br = llvm::dyn_cast<llvm::BranchInst>(curr);
          br && br->isConditional()) {
        return std::make_shared<LambdaFlow<d_t>>([=](d_t src) {
          container_type ret = {src, br};
          if (src == br->getCondition()) {
            for (auto succ : br->successors()) {
              // this->indirecrTaints[succ].insert(src);
              for (auto &inst : succ->instructionsWithoutDebug()) {
                ret.insert(&inst);
              }
            }
          }
          return ret;
        });
      }
    }

<<<<<<< HEAD
    // Handle points is the user wishes to conduct a non-syntax-only
    // inst-interaction analysis.
    if (!SyntacticAnalysisOnly) {
      // (ii) Handle semantic propagation (pointers) for load instructions.
=======
    if constexpr (!SyntacticAnalysisOnly) {
      // (ii) handle semantic propagation (pointers)
>>>>>>> 9828276b
      if (const auto *Load = llvm::dyn_cast<llvm::LoadInst>(curr)) {
        // If one of the potentially many loaded values holds, the load itself
        // (dereferenced value) must also be generated and populated.
        //
        // Flow function:
        //
        // Let Y = pts(y), be the points-to set of y.
        //
        //              0  Y  x
        //              |  |\ |
        // x = load y   |  | \|
        //              v  v  v
        //              0  y  x
        //
        struct IIAFlowFunction : FlowFunction<d_t, container_type> {
          const llvm::LoadInst *Load;
          std::shared_ptr<std::unordered_set<d_t>> PTS;

          IIAFlowFunction(IDEInstInteractionAnalysisT &Problem,
                          const llvm::LoadInst *Load)
<<<<<<< HEAD
              : Problem(Problem), Load(Load),
                PTS(Problem.PT->getPointsToSet(Load->getPointerOperand())) {}
=======
              : Load(Load),
                PTS(*Problem.PT->getPointsToSet(Load->getPointerOperand())) {}
>>>>>>> 9828276b

          container_type computeTargets(d_t src) override {
            container_type Facts;
            Facts.insert(src);
            if (PTS->count(src)) {
              Facts.insert(Load);
            }
            return Facts;
          }
        };
        return std::make_shared<IIAFlowFunction>(*this, Load);
      }

      // (ii) Handle semantic propagation (pointers) for store instructions.
      if (const auto *Store = llvm::dyn_cast<llvm::StoreInst>(curr)) {
        // If the value to be stored holds the potentially memory location(s)
        // that it is stored to must be generated and populated, too.
        //
        // Flow function:
        //
        // Let X be
        //    - pts(x), the points-to set of x if x is an intersting pointer.
        //    - a singleton set containing x, otherwise.
        // Let Y be pts(y), the points-to set of y.
        //
        //             0  X  y
        //             |  |\ |
        // store x y   |  | \|
        //             v  v  v
        //             0  x  Y
        //
        struct IIAFlowFunction : FlowFunction<d_t, container_type> {
          const llvm::StoreInst *Store;
          std::shared_ptr<std::unordered_set<d_t>> ValuePTS;
          std::shared_ptr<std::unordered_set<d_t>> PointerPTS;

          IIAFlowFunction(IDEInstInteractionAnalysisT &Problem,
                          const llvm::StoreInst *Store)
<<<<<<< HEAD
              : Problem(Problem), Store(Store), ValuePTS([&]() {
                  if (isInterestingPointer(Store->getValueOperand())) {
                    return Problem.PT->getPointsToSet(Store->getValueOperand());
                  } else {
                    return std::make_shared<std::unordered_set<d_t>>(
                        std::unordered_set<d_t>{Store->getValueOperand()});
                  }
                }()),
=======
              : Store(Store),
                ValuePTS(*Problem.PT->getPointsToSet(Store->getValueOperand())),
>>>>>>> 9828276b
                PointerPTS(
                    Problem.PT->getPointsToSet(Store->getPointerOperand())) {}

          container_type computeTargets(d_t src) override {
            container_type Facts;
            Facts.insert(src);
            if (Problem.isZeroValue(src)) {
              return Facts;
            }
            // If a value is stored that holds we must generate all potential
            // memory locations the store might write to.
            if (Store->getValueOperand() == src || ValuePTS->count(src)) {
              Facts.insert(Store->getPointerOperand());
              Facts.insert(PointerPTS->begin(), PointerPTS->end());
            }
            // If the value to be stored does not hold we must at least add
            // the store instruction and the points-to set as the instruction
            // still interacts with the memory locations pointed to be PTS.
            if (Store->getPointerOperand() == src || PointerPTS->count(src)) {
              Facts.insert(Store);
              Facts.erase(src);
            }
            return Facts;
          }
        };
        return std::make_shared<IIAFlowFunction>(*this, Store);
      }
    }

    // (i) Handle syntactic propagation for store instructions
    // In case store x y, we need to draw the edge x --> y such that we can
    // transfer x's labels to y
    //
    // Flow function:
    //
    //             0  x
    //             |  |\
    // store x y   |  | \
    //             v  v  v
    //             0  x  y
    //
    if (const auto *Store = llvm::dyn_cast<llvm::StoreInst>(curr)) {
      // Case x is a load instruction
      if (const auto *Load =
              llvm::dyn_cast<llvm::LoadInst>(Store->getValueOperand())) {
        struct IIAAFlowFunction : FlowFunction<d_t> {
          const llvm::StoreInst *Store;
          const llvm::LoadInst *Load;

          IIAAFlowFunction(const llvm::StoreInst *S, const llvm::LoadInst *L)
              : Store(S), Load(L) {}
          ~IIAAFlowFunction() override = default;

          container_type computeTargets(d_t src) override {
            container_type Facts;
            if (Load == src || Load->getPointerOperand() == src) {
              Facts.insert(src);
              Facts.insert(Load->getPointerOperand());
              Facts.insert(Store->getPointerOperand());
            } else {
              Facts.insert(src);
            }
            LOG_IF_ENABLE([&]() {
              for (const auto s : Facts) {
                BOOST_LOG_SEV(lg::get(), DFADEBUG)
                    << "Create edge: " << llvmIRToShortString(src) << " --"
                    << llvmIRToShortString(Store) << "--> "
                    << llvmIRToShortString(s);
              }
            }());
            return Facts;
          }
        };
        return std::make_shared<IIAAFlowFunction>(Store, Load);
      } else {
        // Otherwise
        struct IIAAFlowFunction : FlowFunction<d_t> {
          const llvm::StoreInst *Store;

          IIAAFlowFunction(const llvm::StoreInst *S) : Store(S) {}
          ~IIAAFlowFunction() override = default;

          container_type computeTargets(d_t src) override {
            container_type Facts;
            Facts.insert(src);
            if (Store->getValueOperand() == src) {
              Facts.insert(Store->getPointerOperand());
            }
            LOG_IF_ENABLE([&]() {
              for (const auto s : Facts) {
                BOOST_LOG_SEV(lg::get(), DFADEBUG)
                    << "Create edge: " << llvmIRToShortString(src) << " --"
                    << llvmIRToShortString(Store) << "--> "
                    << llvmIRToShortString(s);
              }
            }());
            return Facts;
          }
        };
        return std::make_shared<IIAAFlowFunction>(Store);
      }
    }
    // At last, we can handle all other (unary/binary) instructions
    //
    // Flow function:
    //
    //                       0  x  o  p
    //                       |  | /| /|
    // x = instruction o p   |  |/ |/ |
    //                       |  | /|  |
    //                       |  |/ |  |
    //                       v  v  v  v
    //                       0  x  o  p
    //
    struct IIAFlowFunction : FlowFunction<d_t> {
      n_t Inst;

      IIAFlowFunction(n_t Inst) : Inst(Inst) {}

      ~IIAFlowFunction() override = default;

      container_type computeTargets(d_t src) override {
        container_type Facts;
        if (IDEInstInteractionAnalysisT::isZeroValueImpl(src)) {
          // keep the zero flow fact
          Facts.insert(src);
          return Facts;
        }
        // (i) syntactic propagation
        if (Inst == src) {
          Facts.insert(Inst);
        }
        // continue syntactic propagation: populate and propagate other existing
        // facts
        for (auto &Op : Inst->operands()) {
          // if one of the operands holds, also generate the instruction using
          // it
          if (Op == src) {
            Facts.insert(Inst);
            Facts.insert(src);
          }
        }
        // pass everything that already holds as identity
        Facts.insert(src);
        LOG_IF_ENABLE([&]() {
          for (const auto s : Facts) {
            BOOST_LOG_SEV(lg::get(), DFADEBUG)
                << "Create edge: " << llvmIRToShortString(src) << " --"
                << llvmIRToShortString(Inst) << "--> "
                << llvmIRToShortString(s);
          }
        }());
        return Facts;
      }
    };
    return std::make_shared<IIAFlowFunction>(curr);
  }

  inline FlowFunctionPtrType getCallFlowFunction(n_t callStmt,
                                                 f_t destMthd) override {
    if (this->ICF->isHeapAllocatingFunction(destMthd)) {
      // Kill add facts and model the effects in getCallToRetFlowFunction().
      return KillAll<d_t>::getInstance();
    } else if (destMthd->isDeclaration()) {
      // We don't have anything that we could analyze, kill all facts.
      return KillAll<d_t>::getInstance();
    }
    // Map actual to formal parameters.
    return std::make_shared<MapFactsToCallee<container_type>>(
        llvm::ImmutableCallSite(callStmt), destMthd);
  }

  inline FlowFunctionPtrType getRetFlowFunction(n_t callSite, f_t calleeMthd,
                                                n_t exitStmt,
                                                n_t retSite) override {
    // Map return value back to the caller. If pointer parameters hold at the
    // end of a callee function generate all of those in the caller context.
    return std::make_shared<MapFactsToCaller<container_type>>(
        llvm::ImmutableCallSite(callSite), calleeMthd, exitStmt);
  }

  inline FlowFunctionPtrType
  getCallToRetFlowFunction(n_t callSite, n_t retSite,
                           std::set<f_t> callees) override {
    // Model call to heap allocating functions (new, new[], malloc, etc.) --
    // only model direct calls, though.
    if (callees.size() == 1) {
      for (const auto *Callee : callees) {
        if (this->ICF->isHeapAllocatingFunction(Callee)) {
          // In case a heap allocating function is called, generate the pointer
          // that is returned.
          //
          // Flow function:
          //
          // Let H be a heap allocating function.
          //
          //              0
          //              |\
          // x = call H   | \
          //              v  v
          //              0  x
          //
          return std::make_shared<Gen<d_t>>(callSite, this->getZeroValue());
        }
      }
    }
    // Just use the auto mapping for values, pointer parameters are killed and
    // handled by getCallFlowfunction() and getRetFlowFunction().
    return std::make_shared<MapFactsAlongsideCallSite<container_type>>(
        llvm::ImmutableCallSite(callSite));
  }

  inline FlowFunctionPtrType getSummaryFlowFunction(n_t callStmt,
                                                    f_t destMthd) override {
    // Do not use user-crafted summaries.
    return nullptr;
  }

  inline std::map<n_t, container_type> initialSeeds() override {
    std::map<n_t, container_type> SeedMap;
    for (const auto &EntryPoint : this->EntryPoints) {
      for (const auto *StartPoint :
           this->ICF->getStartPointsOf(this->ICF->getFunction(EntryPoint))) {
        SeedMap.insert(
            std::make_pair(StartPoint, container_type({this->getZeroValue()})));
      }
    }
    return SeedMap;
  }

  [[nodiscard]] inline d_t createZeroValue() const override {
    // Create a special value to represent the zero value!
    return LLVMZeroValue::getInstance();
  }

  inline bool isZeroValue(d_t d) const override { return isZeroValueImpl(d); }

  // In addition provide specifications for the IDE parts.

  inline std::shared_ptr<EdgeFunction<l_t>>
  getNormalEdgeFunction(n_t curr, d_t currNode, n_t succ,
                        d_t succNode) override {
    LOG_IF_ENABLE(BOOST_LOG_SEV(lg::get(), DFADEBUG)
                  << "Process edge: " << llvmIRToShortString(currNode) << " --"
                  << llvmIRToShortString(curr) << "--> "
                  << llvmIRToShortString(succNode));

    // Propagate zero edges as identity
    if (isZeroValue(currNode) && isZeroValue(succNode)) {
      return EdgeIdentity<l_t>::getInstance();
    }

    // check if the user has registered a fact generator function
    l_t UserEdgeFacts;
    std::set<e_t> EdgeFacts;
    if (edgeFactGen) {
      EdgeFacts = edgeFactGen(curr);
      // fill BitVectorSet
      UserEdgeFacts = BitVectorSet<e_t>(EdgeFacts.begin(), EdgeFacts.end());
    }

    // override at store instructions
    if (const auto *Store = llvm::dyn_cast<llvm::StoreInst>(curr)) {
      if (SyntacticAnalysisOnly) {
        // check for the overriding edges at store instructions
        // store x y
        // case x and y ordinary variables
        // y obtains its values from x (and from the store itself)
        if (const auto *Load =
                llvm::dyn_cast<llvm::LoadInst>(Store->getValueOperand())) {
          if (Load->getPointerOperand() == currNode &&
              succNode == Store->getPointerOperand()) {
            LOG_IF_ENABLE([&]() {
              BOOST_LOG_SEV(lg::get(), DFADEBUG) << "Var-Override: ";
              for (const auto &EF : EdgeFacts) {
                BOOST_LOG_SEV(lg::get(), DFADEBUG) << EF << ", ";
              }
              BOOST_LOG_SEV(lg::get(), DFADEBUG)
                  << "at '" << llvmIRToString(curr) << "'\n";
            }());
            return std::make_shared<IIAAKillOrReplaceEF>(UserEdgeFacts);
          }
        }
        // kill all labels that are propagated along the edge of the value that
        // is overridden
        if ((currNode == succNode) &&
            (currNode == Store->getPointerOperand())) {
          if (llvm::isa<llvm::ConstantData>(Store->getValueOperand())) {
            // case x is a literal (and y an ordinary variable)
            // y obtains its values from its original allocation and this store
            LOG_IF_ENABLE([&]() {
              BOOST_LOG_SEV(lg::get(), DFADEBUG)
                  << "Const-Replace at '" << llvmIRToString(curr) << "'\n";
              BOOST_LOG_SEV(lg::get(), DFADEBUG) << "Replacement label(s): ";
              for (const auto &Item : EdgeFacts) {
                BOOST_LOG_SEV(lg::get(), DFADEBUG) << Item << ", ";
              }
              BOOST_LOG_SEV(lg::get(), DFADEBUG) << '\n';
            }());
            // obtain label from the original allocation
            const llvm::AllocaInst *OrigAlloca = nullptr;
            if (const auto *Alloca = llvm::dyn_cast<llvm::AllocaInst>(
                    Store->getPointerOperand())) {
              OrigAlloca = Alloca;
            }
            if (const auto *GEP = llvm::dyn_cast<llvm::GetElementPtrInst>(
                    Store->getPointerOperand())) {
              OrigAlloca = getAllocaInstruction(GEP);
            }
            // obtain the label
            if (OrigAlloca) {
              if (auto *UEF = std::get_if<BitVectorSet<e_t>>(&UserEdgeFacts)) {
                UEF->insert(edgeFactGenToBitVectorSet(OrigAlloca));
              }
            }
            return std::make_shared<IIAAKillOrReplaceEF>(UserEdgeFacts);
          } else {
            LOG_IF_ENABLE(BOOST_LOG_SEV(lg::get(), DFADEBUG)
                          << "Kill at '" << llvmIRToString(curr) << "'\n");
            // obtain label from original allocation and add it
            const llvm::AllocaInst *OrigAlloca = nullptr;
            if (const auto *Alloca = llvm::dyn_cast<llvm::AllocaInst>(
                    Store->getPointerOperand())) {
              OrigAlloca = Alloca;
            }
            if (const auto *GEP = llvm::dyn_cast<llvm::GetElementPtrInst>(
                    Store->getPointerOperand())) {
              OrigAlloca = getAllocaInstruction(GEP);
            }
            // obtain the label
            if (OrigAlloca) {
              if (auto *UEF = std::get_if<BitVectorSet<e_t>>(&UserEdgeFacts)) {
                UEF->insert(edgeFactGenToBitVectorSet(OrigAlloca));
              }
            }
            return std::make_shared<IIAAKillOrReplaceEF>(UserEdgeFacts);
          }
        }
      } else {
        // consider points-to information and find all possible overriding edges
        // using points-to sets
        std::shared_ptr<std::unordered_set<d_t>> ValuePTS;
        if (Store->getValueOperand()->getType()->isPointerTy()) {
          ValuePTS = this->PT->getPointsToSet(Store->getValueOperand());
        }
        auto PointerPTS = this->PT->getPointsToSet(Store->getPointerOperand());
        // overriding edge
        if ((currNode == Store->getValueOperand() ||
             (ValuePTS && ValuePTS->count(Store->getValueOperand())) ||
             llvm::isa<llvm::ConstantData>(Store->getValueOperand())) &&
            PointerPTS->count(Store->getPointerOperand())) {
          return std::make_shared<IIAAKillOrReplaceEF>(UserEdgeFacts);
        }
        // kill all labels that are propagated along the edge of the
        // value/values that is/are overridden
        if (currNode == succNode && PointerPTS->count(currNode)) {
          return std::make_shared<IIAAKillOrReplaceEF>();
        }
      }
    }

    // check if the user has registered a fact generator function
    if (auto UEF = std::get_if<BitVectorSet<e_t>>(&UserEdgeFacts)) {
      if (!UEF->empty()) {
        // handle generating edges from zero
        // generate labels from zero when the instruction itself is the flow
        // fact that is generated
        if (isZeroValue(currNode) && curr == succNode) {
          return std::make_shared<IIAAAddLabelsEF>(*this, UserEdgeFacts);
        }
        // handle edges that may add new labels to existing facts
        if (curr == currNode && currNode == succNode) {
          return std::make_shared<IIAAAddLabelsEF>(*this, UserEdgeFacts);
        }
        // generate labels from zero when an operand of the current instruction
        // is a flow fact that is generated
        for (const auto &Op : curr->operands()) {
          // also propagate the labels if one of the operands holds
          if (isZeroValue(currNode) && Op == succNode) {
            return std::make_shared<IIAAAddLabelsEF>(*this, UserEdgeFacts);
          }
          // handle edges that may add new labels to existing facts
          if (Op == currNode && currNode == succNode) {
            LOG_IF_ENABLE([&]() {
              BOOST_LOG_SEV(lg::get(), DFADEBUG) << "this is 'i'\n";
              for (auto &EdgeFact : EdgeFacts) {
                BOOST_LOG_SEV(lg::get(), DFADEBUG) << EdgeFact << ", ";
              }
              BOOST_LOG_SEV(lg::get(), DFADEBUG) << '\n';
            }());
            return std::make_shared<IIAAAddLabelsEF>(*this, UserEdgeFacts);
          }
          // handle edge that are drawn from existing facts
          if (Op == currNode && curr == succNode) {
            LOG_IF_ENABLE([&]() {
              BOOST_LOG_SEV(lg::get(), DFADEBUG) << "this is '0'\n";
              for (auto &EdgeFact : EdgeFacts) {
                BOOST_LOG_SEV(lg::get(), DFADEBUG) << EdgeFact << ", ";
              }
              BOOST_LOG_SEV(lg::get(), DFADEBUG) << '\n';
            }());
            return std::make_shared<IIAAAddLabelsEF>(*this, UserEdgeFacts);
          }
        }
      }
    }
    // otherwise stick to identity
    return EdgeIdentity<l_t>::getInstance();
  }

  inline std::shared_ptr<EdgeFunction<l_t>>
  getCallEdgeFunction(n_t callStmt, d_t srcNode, f_t destinationMethod,
                      d_t destNode) override {
    // Can be passed as identity.
    return EdgeIdentity<l_t>::getInstance();
  }

  inline std::shared_ptr<EdgeFunction<l_t>>
  getReturnEdgeFunction(n_t callSite, f_t calleeMethod, n_t exitStmt,
                        d_t exitNode, n_t reSite, d_t retNode) override {
    // Can be passed as identity.
    return EdgeIdentity<l_t>::getInstance();
  }

  inline std::shared_ptr<EdgeFunction<l_t>>
  getCallToRetEdgeFunction(n_t callSite, d_t callNode, n_t retSite,
                           d_t retSiteNode, std::set<f_t> callees) override {
    // Just forward to getNormalEdgeFunction() to check whether a user has
    // additional labels for this call site.
    return getNormalEdgeFunction(callSite, callNode, retSite, retSiteNode);
  }

  inline std::shared_ptr<EdgeFunction<l_t>>
  getSummaryEdgeFunction(n_t callSite, d_t callNode, n_t retSite,
                         d_t retSiteNode) override {
    // Do not use user-crafted summaries.
    return nullptr;
  }

  inline l_t topElement() override { return TopElement; }

  inline l_t bottomElement() override { return BottomElement; }

  inline l_t join(l_t Lhs, l_t Rhs) override { return joinImpl(Lhs, Rhs); }

  inline std::shared_ptr<EdgeFunction<l_t>> allTopFunction() override {
    return std::make_shared<AllTop<l_t>>(topElement());
  }

  // Provide some handy helper edge functions to improve reuse.

  // Edge function that kills all labels in a set (and may replaces them with
  // others).
  class IIAAKillOrReplaceEF
      : public EdgeFunction<l_t>,
        public std::enable_shared_from_this<IIAAKillOrReplaceEF> {
  public:
    l_t Replacement;

    explicit IIAAKillOrReplaceEF() : Replacement(BitVectorSet<e_t>()) {
      LOG_IF_ENABLE(BOOST_LOG_SEV(lg::get(), DFADEBUG)
                    << "IIAAKillOrReplaceEF");
    }

    explicit IIAAKillOrReplaceEF(l_t Replacement) : Replacement(Replacement) {
      LOG_IF_ENABLE(BOOST_LOG_SEV(lg::get(), DFADEBUG)
                    << "IIAAKillOrReplaceEF");
    }

    ~IIAAKillOrReplaceEF() override = default;

    l_t computeTarget(l_t Src) override { return Replacement; }

    std::shared_ptr<EdgeFunction<l_t>>
    composeWith(std::shared_ptr<EdgeFunction<l_t>> secondFunction) override {
      LOG_IF_ENABLE(BOOST_LOG_SEV(lg::get(), DFADEBUG)
                    << "IIAAKillOrReplaceEF::composeWith(): " << this->str()
                    << " * " << secondFunction->str());
      // kill or replace, previous functions are ignored
      if (auto *KR =
              dynamic_cast<IIAAKillOrReplaceEF *>(secondFunction.get())) {
        if (KR->isKillAll()) {
          return secondFunction;
        }
      }
      return this->shared_from_this();
    }

    std::shared_ptr<EdgeFunction<l_t>>
    joinWith(std::shared_ptr<EdgeFunction<l_t>> otherFunction) override {
      // LOG_IF_ENABLE(BOOST_LOG_SEV(lg::get(), DFADEBUG) <<
      // "IIAAKillOrReplaceEF::joinWith");
      if (auto *AB = dynamic_cast<AllBottom<l_t> *>(otherFunction.get())) {
        return this->shared_from_this();
      }
      if (auto *ID = dynamic_cast<EdgeIdentity<l_t> *>(otherFunction.get())) {
        return this->shared_from_this();
      }
      if (auto *AD = dynamic_cast<IIAAAddLabelsEF *>(otherFunction.get())) {
        return this->shared_from_this();
      }
      if (auto *KR = dynamic_cast<IIAAKillOrReplaceEF *>(otherFunction.get())) {
        Replacement =
            IDEInstInteractionAnalysisT::joinImpl(Replacement, KR->Replacement);
        return this->shared_from_this();
      }
      llvm::report_fatal_error(
          "found unexpected edge function in 'IIAAKillOrReplaceEF'");
    }

    bool equal_to(std::shared_ptr<EdgeFunction<l_t>> other) const override {
      // LOG_IF_ENABLE(BOOST_LOG_SEV(lg::get(), DFADEBUG) <<
      // "IIAAKillOrReplaceEF::equal_to");
      if (auto *I = dynamic_cast<IIAAKillOrReplaceEF *>(other.get())) {
        return Replacement == I->Replacement;
      }
      return this == other.get();
    }

    void print(std::ostream &OS, bool isForDebug = false) const override {
      OS << "EF: (IIAAKillOrReplaceEF)<->";
      if (isKillAll()) {
        OS << "(KillAll";
      } else {
        IDEInstInteractionAnalysisT::printEdgeFactImpl(OS, Replacement);
      }
      OS << ")";
    }

    bool isKillAll() const {
      if (auto *RSet = std::get_if<BitVectorSet<e_t>>(&Replacement)) {
        return RSet->empty();
      }
      return false;
    }
  };

  // Edge function that adds the given labels to existing labels
  // add all labels provided by Data.
  class IIAAAddLabelsEF : public EdgeFunction<l_t>,
                          public std::enable_shared_from_this<IIAAAddLabelsEF> {
  private:
    IDEInstInteractionAnalysisT<e_t, SyntacticAnalysisOnly,
                                EnableIndirectTaints> &Analysis;

  public:
    l_t Data;

    explicit IIAAAddLabelsEF(
        IDEInstInteractionAnalysisT<e_t, SyntacticAnalysisOnly,
                                    EnableIndirectTaints> &Analysis,
        l_t Data)
        : Analysis(Analysis), Data(Data) {
      LOG_IF_ENABLE(BOOST_LOG_SEV(lg::get(), DFADEBUG) << "IIAAAddLabelsEF");
    }

    ~IIAAAddLabelsEF() override = default;

    l_t computeTarget(l_t Src) override { return Analysis.join(Src, Data); }

    std::shared_ptr<EdgeFunction<l_t>>
    composeWith(std::shared_ptr<EdgeFunction<l_t>> secondFunction) override {
      LOG_IF_ENABLE(BOOST_LOG_SEV(lg::get(), DFADEBUG)
                    << "IIAAAddLabelEF::composeWith(): " << this->str() << " * "
                    << secondFunction->str());
      if (auto *AB = dynamic_cast<AllBottom<l_t> *>(secondFunction.get())) {
        return this->shared_from_this();
      }
      if (auto *EI = dynamic_cast<EdgeIdentity<l_t> *>(secondFunction.get())) {
        return this->shared_from_this();
      }
      if (auto *AS = dynamic_cast<IIAAAddLabelsEF *>(secondFunction.get())) {
        auto Union = Analysis.join(Data, AS->Data);
        return std::make_shared<IIAAAddLabelsEF>(Analysis, Union);
      }
      if (auto *KR =
              dynamic_cast<IIAAKillOrReplaceEF *>(secondFunction.get())) {
        return std::make_shared<IIAAAddLabelsEF>(Analysis, KR->Replacement);
      }
      llvm::report_fatal_error(
          "found unexpected edge function in 'IIAAAddLabelsEF'");
    }

    std::shared_ptr<EdgeFunction<l_t>>
    joinWith(std::shared_ptr<EdgeFunction<l_t>> otherFunction) override {
      // LOG_IF_ENABLE(BOOST_LOG_SEV(lg::get(), DFADEBUG) <<
      // "IIAAAddLabelsEF::joinWith");
      if (otherFunction.get() == this ||
          otherFunction->equal_to(this->shared_from_this())) {
        return this->shared_from_this();
      }
      if (auto *AT = dynamic_cast<AllTop<l_t> *>(otherFunction.get())) {
        return this->shared_from_this();
      }
      if (auto *AS = dynamic_cast<IIAAAddLabelsEF *>(otherFunction.get())) {
        auto Union = Analysis.join(Data, AS->Data);
        return std::make_shared<IIAAAddLabelsEF>(Analysis, Union);
      }
      if (auto *KR = dynamic_cast<IIAAKillOrReplaceEF *>(otherFunction.get())) {
        auto Union = Analysis.join(Data, KR->Replacement);
        return std::make_shared<IIAAAddLabelsEF>(Analysis, Union);
      }
      return std::make_shared<AllBottom<l_t>>(Analysis.BottomElement);
    }

    [[nodiscard]] bool
    equal_to(std::shared_ptr<EdgeFunction<l_t>> other) const override {
      // std::cout << "IIAAAddLabelsEF::equal_to\n";
      if (auto *I = dynamic_cast<IIAAAddLabelsEF *>(other.get())) {
        return (I->Data == this->Data);
      }
      return this == other.get();
    }

    void print(std::ostream &OS, bool isForDebug = false) const override {
      OS << "EF: (IIAAAddLabelsEF: ";
      Analysis.printEdgeFact(OS, Data);
      OS << ")";
    }
  };

  // Provide functionalities for printing things and emitting text reports.

  void printNode(std::ostream &os, n_t n) const override {
    os << llvmIRToString(n);
  }

  void printDataFlowFact(std::ostream &os, d_t d) const override {
    os << llvmIRToString(d);
  }

  void printFunction(std::ostream &os, f_t m) const override {
    os << m->getName().str();
  }

  inline void printEdgeFact(std::ostream &os, l_t l) const override {
    printEdgeFactImpl(os, l);
  }

  void stripBottomResults(std::unordered_map<d_t, l_t> &Res) {
    for (auto it = Res.begin(); it != Res.end();) {
      if (it->second == BottomElement) {
        it = Res.erase(it);
      } else {
        ++it;
      }
    }
  }

  void emitTextReport(const SolverResults<n_t, d_t, l_t> &SR,
                      std::ostream &OS = std::cout) override {
    OS << "\n====================== IDE-Inst-Interaction-Analysis Report "
          "======================\n";
    // if (!IRDB->debugInfoAvailable()) {
    //   // Emit only IR code, function name and module info
    //   OS << "\nWARNING: No Debug Info available - emiting results without "
    //         "source code mapping!\n";
    for (const auto *f : this->ICF->getAllFunctions()) {
      std::string fName = getFunctionNameFromIR(f);
      OS << "\nFunction: " << fName << "\n----------"
         << std::string(fName.size(), '-') << '\n';
      for (const auto *stmt : this->ICF->getAllInstructionsOf(f)) {
        auto results = SR.resultsAt(stmt, true);
        stripBottomResults(results);
        if (!results.empty()) {
          OS << "At IR statement: " << this->NtoString(stmt) << '\n';
          for (auto res : results) {
            if (res.second != BottomElement) {
              OS << "   Fact: " << this->DtoString(res.first)
                 << "\n  Value: " << this->LtoString(res.second) << '\n';
            }
          }
          OS << '\n';
        }
      }
      OS << '\n';
    }
    // } else {
    // TODO: implement better report in case debug information are available
    //   }
  }

protected:
  static inline bool isZeroValueImpl(d_t d) {
    return LLVMZeroValue::getInstance()->isLLVMZeroValue(d);
  }

  static void printEdgeFactImpl(std::ostream &os, l_t l) {
    if (std::holds_alternative<Top>(l)) {
      os << std::get<Top>(l);
    } else if (std::holds_alternative<Bottom>(l)) {
      os << std::get<Bottom>(l);
    } else {
      auto lset = std::get<BitVectorSet<e_t>>(l);
      os << "(set size: " << lset.size() << "), values: ";
      size_t idx = 0;
      for (const auto &s : lset) {
        os << s;
        if (idx != lset.size() - 1) {
          os << ", ";
        }
        ++idx;
      }
    }
  }

  static inline l_t joinImpl(l_t Lhs, l_t Rhs) {
    if (Lhs == BottomElement || Rhs == BottomElement) {
      return BottomElement;
    }
    if (Lhs == TopElement) {
      return Rhs;
    }
    if (Rhs == TopElement) {
      return Lhs;
    }
    auto LhsSet = std::get<BitVectorSet<e_t>>(Lhs);
    auto RhsSet = std::get<BitVectorSet<e_t>>(Rhs);
    return LhsSet.setUnion(RhsSet);
  }

}; // namespace psr

using IDEInstInteractionAnalysis = IDEInstInteractionAnalysisT<>;

} // namespace psr

#endif<|MERGE_RESOLUTION|>--- conflicted
+++ resolved
@@ -181,15 +181,10 @@
       }
     }
 
-<<<<<<< HEAD
     // Handle points is the user wishes to conduct a non-syntax-only
     // inst-interaction analysis.
-    if (!SyntacticAnalysisOnly) {
+    if constexpr (!SyntacticAnalysisOnly) {
       // (ii) Handle semantic propagation (pointers) for load instructions.
-=======
-    if constexpr (!SyntacticAnalysisOnly) {
-      // (ii) handle semantic propagation (pointers)
->>>>>>> 9828276b
       if (const auto *Load = llvm::dyn_cast<llvm::LoadInst>(curr)) {
         // If one of the potentially many loaded values holds, the load itself
         // (dereferenced value) must also be generated and populated.
@@ -210,13 +205,8 @@
 
           IIAFlowFunction(IDEInstInteractionAnalysisT &Problem,
                           const llvm::LoadInst *Load)
-<<<<<<< HEAD
-              : Problem(Problem), Load(Load),
+              : Load(Load),
                 PTS(Problem.PT->getPointsToSet(Load->getPointerOperand())) {}
-=======
-              : Load(Load),
-                PTS(*Problem.PT->getPointsToSet(Load->getPointerOperand())) {}
->>>>>>> 9828276b
 
           container_type computeTargets(d_t src) override {
             container_type Facts;
@@ -255,8 +245,7 @@
 
           IIAFlowFunction(IDEInstInteractionAnalysisT &Problem,
                           const llvm::StoreInst *Store)
-<<<<<<< HEAD
-              : Problem(Problem), Store(Store), ValuePTS([&]() {
+              : Store(Store), ValuePTS([&]() {
                   if (isInterestingPointer(Store->getValueOperand())) {
                     return Problem.PT->getPointsToSet(Store->getValueOperand());
                   } else {
@@ -264,17 +253,13 @@
                         std::unordered_set<d_t>{Store->getValueOperand()});
                   }
                 }()),
-=======
-              : Store(Store),
-                ValuePTS(*Problem.PT->getPointsToSet(Store->getValueOperand())),
->>>>>>> 9828276b
                 PointerPTS(
                     Problem.PT->getPointsToSet(Store->getPointerOperand())) {}
 
           container_type computeTargets(d_t src) override {
             container_type Facts;
             Facts.insert(src);
-            if (Problem.isZeroValue(src)) {
+            if (IDEInstInteractionAnalysisT::isZeroValueImpl(src)) {
               return Facts;
             }
             // If a value is stored that holds we must generate all potential
