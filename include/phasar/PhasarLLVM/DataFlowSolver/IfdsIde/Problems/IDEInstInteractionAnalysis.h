--- conflicted
+++ resolved
@@ -66,10 +66,6 @@
 
 } // namespace
 
-namespace vara {
-class Taint;
-} // namespace vara
-
 namespace psr {
 
 template <typename EdgeFactType>
@@ -151,27 +147,6 @@
       return std::make_shared<Gen<d_t>>(Alloca, this->getZeroValue());
     }
 
-<<<<<<< HEAD
-    // // Handle indirect taints, i. e., propagate values that depend on branch
-    // // conditions whose operands are tainted.
-    // if (EnableIndirectTaints) {
-    //   if (auto br = llvm::dyn_cast<llvm::BranchInst>(curr);
-    //       br && br->isConditional()) {
-    //     return std::make_shared<LambdaFlow<d_t>>([=](d_t src) {
-    //       container_type ret = {src, br};
-    //       if (src == br->getCondition()) {
-    //         for (auto succ : br->successors()) {
-    //           // this->indirecrTaints[succ].insert(src);
-    //           for (auto &inst : succ->instructionsWithoutDebug()) {
-    //             ret.insert(&inst);
-    //           }
-    //         }
-    //       }
-    //       return ret;
-    //     });
-    //   }
-    // }
-=======
     // Handle indirect taints, i. e., propagate values that depend on branch
     // conditions whose operands are tainted.
     if constexpr (EnableIndirectTaints) {
@@ -214,7 +189,6 @@
         return std::make_shared<IIAFlowFunction>(Br);
       }
     }
->>>>>>> 24a2967c
 
     // Handle points-to information if the user wishes to conduct a
     // non-syntax-only inst-interaction analysis.
@@ -321,18 +295,10 @@
             // If the value to be stored does not hold we must at least add the
             // store instruction and the points-to set as the instruction still
             // interacts with the memory locations pointed to be PTS.
-<<<<<<< HEAD
-            // if (Store->getPointerOperand() == src ||
-            //        PointerPTS->count(src)) {
-            //   Facts.insert(Store);
-            //   Facts.erase(src);
-            // }
-=======
             if (Store->getPointerOperand() == src || PointerPTS->count(src)) {
               Facts.insert(Store);
               Facts.erase(src);
             }
->>>>>>> 24a2967c
             return Facts;
           }
         };
@@ -751,12 +717,9 @@
           return IIAAKillOrReplaceEF::createEdgeFunction(UserEdgeFacts);
         }
       } else {
-<<<<<<< HEAD
         llvm::outs() << "Handling: ";
         Store->dump();
         llvm::outs() << "******\n";
-=======
->>>>>>> 24a2967c
         // Use points-to information to find all possible overriding edges.
         std::shared_ptr<std::unordered_set<d_t>> ValuePTS = nullptr;
         if (Store->getValueOperand()->getType()->isPointerTy()) {
@@ -770,16 +733,9 @@
              (ValuePTS && ValuePTS->count(Store->getValueOperand())) ||
              llvm::isa<llvm::ConstantData>(Store->getValueOperand())) &&
             PointerPTS->count(Store->getPointerOperand())) {
-<<<<<<< HEAD
-          llvm::outs() << "Kill func:\n";
-          llvm::outs() << "UEF: " << this->LtoString(UserEdgeFacts);
-          llvm::outs() <<"\n____\n";
-          return IIAAKillOrReplaceEF::createEdgeFunction(UserEdgeFacts);
-=======
           // Obtain labels from value to be stored (and may add UserEdgeFacts,
           // if any).
           return IIAAAddLabelsEF::createEdgeFunction(UserEdgeFacts);
->>>>>>> 24a2967c
         }
         // Kill all labels that are propagated along the edge of the
         // value/values that is/are overridden.
@@ -1126,39 +1082,16 @@
       if constexpr (std::is_same_v<std::string, e_t>) {
         for (const auto &s : lset) {
           os << s << ", ";
-<<<<<<< HEAD
-        }
-      } else if constexpr (std::is_base_of_v<vara::Taint,
-                                             std::remove_pointer_t<e_t>>) {
-        for (const auto *s : lset) {
-          std::string IRBuffer;
-          llvm::raw_string_ostream RSO(IRBuffer);
-          s->print(RSO);
-          RSO.flush();
-          os << IRBuffer;
-          os << ", ";
-=======
->>>>>>> 24a2967c
         }
       }
     }
   }
 
   static inline l_t joinImpl(l_t Lhs, l_t Rhs) {
-<<<<<<< HEAD
-    if (Lhs == TopElement) {
-=======
     if (Lhs == TopElement || Lhs == BottomElement) {
->>>>>>> 24a2967c
       return Rhs;
     }
     if (Rhs == TopElement || Rhs == BottomElement) {
-      return Lhs;
-    }
-    if (Lhs == BottomElement) {
-      return Rhs;
-    }
-    if (Rhs == BottomElement) {
       return Lhs;
     }
     auto LhsSet = std::get<BitVectorSet<e_t>>(Lhs);
