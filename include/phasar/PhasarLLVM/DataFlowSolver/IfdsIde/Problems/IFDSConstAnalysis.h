--- conflicted
+++ resolved
@@ -112,12 +112,8 @@
    * @param callStmt Call statement.
    * @param destFun Callee function.
    */
-<<<<<<< HEAD
-  std::shared_ptr<FlowFunction<d_t>> getCallFlowFunction(n_t callStmt,
+  FlowFunction<d_t> * getCallFlowFunction(n_t callStmt,
                                                          f_t destFun) override;
-=======
-  FlowFunction<d_t> *getCallFlowFunction(n_t callStmt, m_t destMthd) override;
->>>>>>> 7dbfafe3
 
   /**
    * Maps formal parameters back into actual parameters. Data-flow fact(s)
@@ -128,15 +124,10 @@
    * @param exitStmt Exit statement in callee.
    * @param retSite Return site.
    */
-<<<<<<< HEAD
-  std::shared_ptr<FlowFunction<d_t>> getRetFlowFunction(n_t callSite,
+  FlowFunction<d_t> * getRetFlowFunction(n_t callSite,
                                                         f_t calleeFun,
                                                         n_t exitStmt,
                                                         n_t retSite) override;
-=======
-  FlowFunction<d_t> *getRetFlowFunction(n_t callSite, m_t calleeMthd,
-                                        n_t exitStmt, n_t retSite) override;
->>>>>>> 7dbfafe3
 
   /**
    * If the called function is a llvm memory intrinsic function, appropriate
@@ -149,25 +140,15 @@
    * @param callSite Call site.
    * @param retSite Return site.
    */
-<<<<<<< HEAD
-  std::shared_ptr<FlowFunction<d_t>>
+  FlowFunction<d_t> *
   getCallToRetFlowFunction(n_t callSite, n_t retSite,
                            std::set<f_t> callees) override;
-=======
-  FlowFunction<d_t> *getCallToRetFlowFunction(n_t callSite, n_t retSite,
-                                              std::set<m_t> callees) override;
->>>>>>> 7dbfafe3
 
   /**
    * @brief Not used for this analysis, i.e. always returning nullptr.
    */
-<<<<<<< HEAD
-  std::shared_ptr<FlowFunction<d_t>>
+  FlowFunction<d_t> *
   getSummaryFlowFunction(n_t callStmt, f_t destFun) override;
-=======
-  FlowFunction<d_t> *getSummaryFlowFunction(n_t callStmt,
-                                            m_t destMthd) override;
->>>>>>> 7dbfafe3
 
   /**
    * Only the zero value is valid at the first program statement, i.e.
