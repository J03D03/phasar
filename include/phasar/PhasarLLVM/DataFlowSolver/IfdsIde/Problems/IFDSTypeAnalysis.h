--- conflicted
+++ resolved
@@ -50,32 +50,20 @@
 
   FlowFunction<d_t> *getNormalFlowFunction(n_t curr, n_t succ) override;
 
-<<<<<<< HEAD
-  std::shared_ptr<FlowFunction<d_t>> getCallFlowFunction(n_t callStmt,
+  FlowFunction<d_t> * getCallFlowFunction(n_t callStmt,
                                                          f_t destFun) override;
 
-  std::shared_ptr<FlowFunction<d_t>> getRetFlowFunction(n_t callSite,
+  FlowFunction<d_t> * getRetFlowFunction(n_t callSite,
                                                         f_t calleeFun,
                                                         n_t exitStmt,
                                                         n_t retSite) override;
 
-  std::shared_ptr<FlowFunction<d_t>>
+  FlowFunction<d_t> *
   getCallToRetFlowFunction(n_t callSite, n_t retSite,
                            std::set<f_t> callees) override;
 
-  std::shared_ptr<FlowFunction<d_t>>
+  FlowFunction<d_t> *
   getSummaryFlowFunction(n_t curr, f_t destFun) override;
-=======
-  FlowFunction<d_t> *getCallFlowFunction(n_t callStmt, m_t destMthd) override;
-
-  FlowFunction<d_t> *getRetFlowFunction(n_t callSite, m_t calleeMthd,
-                                        n_t exitStmt, n_t retSite) override;
-
-  FlowFunction<d_t> *getCallToRetFlowFunction(n_t callSite, n_t retSite,
-                                              std::set<m_t> callees) override;
-
-  FlowFunction<d_t> *getSummaryFlowFunction(n_t curr, m_t destMthd) override;
->>>>>>> 7dbfafe3
 
   std::map<n_t, std::set<d_t>> initialSeeds() override;
 
