/******************************************************************************
 * Copyright (c) 2017 Philipp Schubert.
 * All rights reserved. This program and the accompanying materials are made
 * available under the terms of LICENSE.txt.
 *
 * Contributors:
 *     Philipp Schubert and others
 *****************************************************************************/

/*
 * AllBottom.h
 *
 *  Created on: 04.08.2016
 *      Author: pdschbrt
 */

#ifndef PHASAR_PHASARLLVM_IFDSIDE_EDGEFUNCTIONS_ALLBOTTOM_H_
#define PHASAR_PHASARLLVM_IFDSIDE_EDGEFUNCTIONS_ALLBOTTOM_H_

#include <iostream> // std::cerr
#include <ostream>
#include <string>

#include "phasar/PhasarLLVM/DataFlowSolver/IfdsIde/EdgeFunction.h"

namespace psr {

template <typename L> class EdgeIdentity;
template <typename L> class AllTop;

<<<<<<< HEAD
template <typename L>
class AllBottom : public EdgeFunction<L>,
                  public std::enable_shared_from_this<AllBottom<L>> {
=======
template <typename V> class AllBottom : public EdgeFunction<V> {
>>>>>>> 7dbfafe3
private:
  const L bottomElement;

public:
  AllBottom(L bottomElement) : bottomElement(bottomElement) {}

  ~AllBottom() override = default;

  L computeTarget(L source) override { return bottomElement; }

<<<<<<< HEAD
  std::shared_ptr<EdgeFunction<L>>
  composeWith(std::shared_ptr<EdgeFunction<L>> secondFunction) override {
    if (AllBottom<L> *ab = dynamic_cast<AllBottom<L> *>(secondFunction.get())) {
      return this->shared_from_this();
    }
    if (EdgeIdentity<L> *ei =
            dynamic_cast<EdgeIdentity<L> *>(secondFunction.get())) {
      return this->shared_from_this();
=======
  EdgeFunction<V> *composeWith(EdgeFunction<V> *secondFunction) override {
    if (AllBottom<V> *ab = dynamic_cast<AllBottom<V> *>(secondFunction)) {
      return this;
    }
    if (EdgeIdentity<V> *ei = dynamic_cast<EdgeIdentity<V> *>(secondFunction)) {
      return this;
>>>>>>> 7dbfafe3
    }
    return secondFunction->composeWith(this);
  }

<<<<<<< HEAD
  std::shared_ptr<EdgeFunction<L>>
  joinWith(std::shared_ptr<EdgeFunction<L>> otherFunction) override {
    if (otherFunction.get() == this ||
        otherFunction->equal_to(this->shared_from_this()))
      return this->shared_from_this();
    if (AllTop<L> *alltop = dynamic_cast<AllTop<L> *>(otherFunction.get()))
      return this->shared_from_this();
    if (EdgeIdentity<L> *ei =
            dynamic_cast<EdgeIdentity<L> *>(otherFunction.get()))
      return this->shared_from_this();
    return this->shared_from_this();
  }

  bool equal_to(std::shared_ptr<EdgeFunction<L>> other) const override {
    if (AllBottom<L> *allbottom = dynamic_cast<AllBottom<L> *>(other.get())) {
=======
  EdgeFunction<V> *joinWith(EdgeFunction<V> *otherFunction) override {
    if (otherFunction == this || otherFunction->equal_to(this))
      return this;
    if (AllTop<V> *alltop = dynamic_cast<AllTop<V> *>(otherFunction))
      return this;
    if (EdgeIdentity<V> *ei = dynamic_cast<EdgeIdentity<V> *>(otherFunction))
      return this;
    return this;
  }

  bool equal_to(EdgeFunction<V> *other) const override {
    if (AllBottom<V> *allbottom = dynamic_cast<AllBottom<V> *>(other)) {
>>>>>>> 7dbfafe3
      return (allbottom->bottomElement == bottomElement);
    }
    return false;
  }

  void print(std::ostream &OS, bool isForDebug = false) const override {
    OS << "AllBottom";
  }
};

} // namespace psr

#endif<|MERGE_RESOLUTION|>--- conflicted
+++ resolved
@@ -28,13 +28,7 @@
 template <typename L> class EdgeIdentity;
 template <typename L> class AllTop;
 
-<<<<<<< HEAD
-template <typename L>
-class AllBottom : public EdgeFunction<L>,
-                  public std::enable_shared_from_this<AllBottom<L>> {
-=======
-template <typename V> class AllBottom : public EdgeFunction<V> {
->>>>>>> 7dbfafe3
+template <typename L> class AllBottom : public EdgeFunction<L> {
 private:
   const L bottomElement;
 
@@ -45,57 +39,28 @@
 
   L computeTarget(L source) override { return bottomElement; }
 
-<<<<<<< HEAD
-  std::shared_ptr<EdgeFunction<L>>
-  composeWith(std::shared_ptr<EdgeFunction<L>> secondFunction) override {
-    if (AllBottom<L> *ab = dynamic_cast<AllBottom<L> *>(secondFunction.get())) {
-      return this->shared_from_this();
-    }
-    if (EdgeIdentity<L> *ei =
-            dynamic_cast<EdgeIdentity<L> *>(secondFunction.get())) {
-      return this->shared_from_this();
-=======
-  EdgeFunction<V> *composeWith(EdgeFunction<V> *secondFunction) override {
-    if (AllBottom<V> *ab = dynamic_cast<AllBottom<V> *>(secondFunction)) {
+  EdgeFunction<L> *composeWith(EdgeFunction<L> *secondFunction) override {
+    if (AllBottom<L> *ab = dynamic_cast<AllBottom<L> *>(secondFunction)) {
       return this;
     }
-    if (EdgeIdentity<V> *ei = dynamic_cast<EdgeIdentity<V> *>(secondFunction)) {
+    if (EdgeIdentity<L> *ei = dynamic_cast<EdgeIdentity<L> *>(secondFunction)) {
       return this;
->>>>>>> 7dbfafe3
     }
     return secondFunction->composeWith(this);
   }
 
-<<<<<<< HEAD
-  std::shared_ptr<EdgeFunction<L>>
-  joinWith(std::shared_ptr<EdgeFunction<L>> otherFunction) override {
-    if (otherFunction.get() == this ||
-        otherFunction->equal_to(this->shared_from_this()))
-      return this->shared_from_this();
-    if (AllTop<L> *alltop = dynamic_cast<AllTop<L> *>(otherFunction.get()))
-      return this->shared_from_this();
-    if (EdgeIdentity<L> *ei =
-            dynamic_cast<EdgeIdentity<L> *>(otherFunction.get()))
-      return this->shared_from_this();
-    return this->shared_from_this();
-  }
-
-  bool equal_to(std::shared_ptr<EdgeFunction<L>> other) const override {
-    if (AllBottom<L> *allbottom = dynamic_cast<AllBottom<L> *>(other.get())) {
-=======
-  EdgeFunction<V> *joinWith(EdgeFunction<V> *otherFunction) override {
+  EdgeFunction<L> *joinWith(EdgeFunction<L> *otherFunction) override {
     if (otherFunction == this || otherFunction->equal_to(this))
       return this;
-    if (AllTop<V> *alltop = dynamic_cast<AllTop<V> *>(otherFunction))
+    if (AllTop<L> *alltop = dynamic_cast<AllTop<L> *>(otherFunction))
       return this;
-    if (EdgeIdentity<V> *ei = dynamic_cast<EdgeIdentity<V> *>(otherFunction))
+    if (EdgeIdentity<L> *ei = dynamic_cast<EdgeIdentity<L> *>(otherFunction))
       return this;
     return this;
   }
 
-  bool equal_to(EdgeFunction<V> *other) const override {
-    if (AllBottom<V> *allbottom = dynamic_cast<AllBottom<V> *>(other)) {
->>>>>>> 7dbfafe3
+  bool equal_to(EdgeFunction<L> *other) const override {
+    if (AllBottom<L> *allbottom = dynamic_cast<AllBottom<L> *>(other)) {
       return (allbottom->bottomElement == bottomElement);
     }
     return false;
