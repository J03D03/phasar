--- conflicted
+++ resolved
@@ -24,13 +24,7 @@
 
 namespace psr {
 
-<<<<<<< HEAD
-template <typename L>
-class AllTop : public EdgeFunction<L>,
-               public std::enable_shared_from_this<AllTop<L>> {
-=======
-template <typename V> class AllTop : public EdgeFunction<V> {
->>>>>>> 7dbfafe3
+template <typename L> class AllTop : public EdgeFunction<L> {
 private:
   const L topElement;
 
@@ -41,31 +35,16 @@
 
   L computeTarget(L source) override { return topElement; }
 
-<<<<<<< HEAD
-  std::shared_ptr<EdgeFunction<L>>
-  composeWith(std::shared_ptr<EdgeFunction<L>> secondFunction) override {
-    return this->shared_from_this();
+  EdgeFunction<L> *composeWith(EdgeFunction<L> *secondFunction) override {
+    return this;
   }
 
-  std::shared_ptr<EdgeFunction<L>>
-  joinWith(std::shared_ptr<EdgeFunction<L>> otherFunction) override {
+  EdgeFunction<L> *joinWith(EdgeFunction<L> *otherFunction) override {
     return otherFunction;
   }
 
-  bool equal_to(std::shared_ptr<EdgeFunction<L>> other) const override {
-    if (AllTop<L> *alltop = dynamic_cast<AllTop<L> *>(other.get()))
-=======
-  EdgeFunction<V> *composeWith(EdgeFunction<V> *secondFunction) override {
-    return this;
-  }
-
-  EdgeFunction<V> *joinWith(EdgeFunction<V> *otherFunction) override {
-    return otherFunction;
-  }
-
-  bool equal_to(EdgeFunction<V> *other) const override {
-    if (AllTop<V> *alltop = dynamic_cast<AllTop<V> *>(other))
->>>>>>> 7dbfafe3
+  bool equal_to(EdgeFunction<L> *other) const override {
+    if (AllTop<L> *alltop = dynamic_cast<AllTop<L> *>(other))
       return (alltop->topElement == topElement);
     return false;
   }
