--- conflicted
+++ resolved
@@ -838,13 +838,8 @@
   }
 
   virtual void saveEdges(N sourceNode, N sinkStmt, D sourceVal,
-<<<<<<< HEAD
                          const container_type &destVals, bool interP) {
-    if (!SolverConfig.recordEdges) {
-=======
-                         const std::set<D> &destVals, bool interP) {
-    if (!SolverConfig.recordEdges())
->>>>>>> 28ee5bc2
+    if (!SolverConfig.recordEdges()) {
       return;
     }
     Table<N, N, std::map<D, container_type>> &tgtMap =
