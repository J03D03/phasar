/******************************************************************************
 * Copyright (c) 2017 Philipp Schubert.
 * All rights reserved. This program and the accompanying materials are made
 * available under the terms of LICENSE.txt.
 *
 * Contributors:
 *     Philipp Schubert and others
 *****************************************************************************/

/*
 * ClassHierarchy.h
 *
 *  Created on: 01.02.2017
 *      Author: pdschbrt
 */

#pragma once

#include <set>
#include <unordered_map>
#include <unordered_set>
#include <string>
#include <vector>
<<<<<<< HEAD
=======
#include <iosfwd>

#include <gtest/gtest_prod.h>

#include <boost/graph/graph_traits.hpp>
#include <boost/graph/adjacency_list.hpp>

#include <json.hpp>

#include <phasar/PhasarLLVM/Pointer/VTable.h>

namespace llvm {
  class Module;
  class Type;
  class Function;
}
>>>>>>> ab2389c8

namespace psr {

class ProjectIRDB;
/**
 * 	@brief Owns the class hierarchy of the analyzed program.
 *
 * 	This class is responsible for constructing a inter-modular class
 * 	hierarchy graph based on the data from the %ProjectIRCompiledDB
 * 	and reconstructing the virtual method tables.
 */
class LLVMTypeHierarchy {
public:
  /// necessary for storing/loading the LLVMTypeHierarchy to/from database
  friend class DBConn;
  using json = nlohmann::json;

  struct VertexProperties {
    llvm::Type *llvmtype = nullptr;
    std::set<std::string> reachableTypes;
    /// always StructType so far - is it used anywhere???
    /// Name of the class/struct the vertex is representing.
    std::string name;
  };

  /// Edges in the class hierarchy graph doesn't hold any additional
  /// information.
  struct EdgeProperties {
    EdgeProperties() = default;
  };

  /// Data structure holding the class hierarchy graph.
  typedef boost::adjacency_list<boost::setS, boost::vecS, boost::bidirectionalS,
                                VertexProperties, EdgeProperties>
      bidigraph_t;

  /// The type for vertex representative objects.
  typedef boost::graph_traits<bidigraph_t>::vertex_descriptor vertex_t;
  /// The type for edge representative objects.
  typedef boost::graph_traits<bidigraph_t>::edge_descriptor edge_t;
  // Let us have some further handy typedefs.
  typedef boost::graph_traits<bidigraph_t>::vertex_iterator vertex_iterator;
  typedef boost::graph_traits<bidigraph_t>::out_edge_iterator out_edge_iterator;
  typedef boost::graph_traits<bidigraph_t>::in_edge_iterator in_edge_iterator;

private:
<<<<<<< HEAD
  struct reachability_dfs_visitor : boost::default_dfs_visitor {
    std::set<vertex_t> &subtypes;
    reachability_dfs_visitor(std::set<vertex_t> &types) : subtypes(types) {}
    template <typename Vertex, typename Graph>
    void finish_vertex(Vertex u, const Graph &g) {
      subtypes.insert(u);
    }
  };

  bidigraph_t g;
  std::map<std::string, vertex_t> type_vertex_map;
  // maps type names to the corresponding vtable
  std::map<std::string, VTable> vtable_map;
  std::set<std::string> recognized_struct_types;
  // holds all modules that are included in the type hierarchy
  std::set<const llvm::Module *> contained_modules;
=======
  bidigraph_t g;
  std::unordered_map<std::string, vertex_t> type_vertex_map;
  // std::maps type names to the corresponding vtable
  std::unordered_map<std::string, VTable> vtable_map;
  std::unordered_set<std::string> recognized_struct_types;
  // holds all modules that are included in the type hierarchy
  std::unordered_set<const llvm::Module *> contained_modules;
>>>>>>> ab2389c8

  void reconstructVTable(const llvm::Module &M);
  // FRIEND_TEST(VTableTest, SameTypeDifferentVTables);
  FRIEND_TEST(LTHTest, GraphConstruction);
  FRIEND_TEST(LTHTest, HandleLoadAndPrintOfNonEmptyGraph);

protected:
  void pruneTypeHierarchyWithVtable(const llvm::Function* constructor);

public:
  /**
   * 	@brief Creates an empty LLVMStructTypeHierarchy.
   *
   * 	Is used, when re-storing type hierarchy from database.
   */
  LLVMTypeHierarchy() = default;

  /**
   *  @brief Creates a LLVMStructTypeHierarchy based on the
   *         given ProjectIRCompiledDB.
   *  @param IRDB ProjectIRCompiledDB object.
   */
  LLVMTypeHierarchy(ProjectIRDB &IRDB);

  ~LLVMTypeHierarchy() = default;

  /**
   * @brief Constructs the actual class hierarchy graph.
   * @param M LLVM module
   *
   * Extracts new information from the given module and adds new vertices
   * and edges accordingly to the type hierarchy graph.
   */
  void analyzeModule(const llvm::Module &M);

  /**
   * 	@brief Computes all types, which are transitiv reachable from
   * 	       the given type.
   * 	@param TypeName Name of the type.
   * 	@return Set of reachable types.
   */
  std::set<std::string> getTransitivelyReachableTypes(std::string TypeName);
  // not used?
  std::vector<const llvm::Function *> constructVTable(const llvm::Type *T,
<<<<<<< HEAD
                                                      const llvm::Module *M);
=======
                                                 const llvm::Module *M);
>>>>>>> ab2389c8

  /**
   * 	@brief Returns an entry at the given index from the VTable
   * 	       of the given type.
   * 	@param TypeName Type identifier.
   * 	@param idx Index in the VTable.
   * 	@return A function identifier.
   */
<<<<<<< HEAD
  std::string getVTableEntry(std::string TypeName, unsigned idx);
=======
  std::string getVTableEntry(std::string TypeName, unsigned idx) const;
>>>>>>> ab2389c8

  /**
   * 	@brief Checks if one of the given types is a super-type of the
   * 	       other given type.
   * 	@param TypeName Type identifier.
   * 	@param SubTypeName Type identifier.
   * 	@return True, if the one type is a super-type of the other.
   * 	        False otherwise.
   *
   * 	NOT YET SUPPORTED!
   */
  bool hasSuperType(std::string TypeName, std::string SuperTypeName);

  VTable getVTable(std::string TypeName);

  /**
   * 	@brief Checks if one of the given types is a sub-type of the
   * 	       other given type.
   * 	@param TypeName Type identifier.
   * 	@param SubTypeName Type identifier.
   * 	@return True, if the one type is a sub-type of the other.
   * 	        False otherwise.
   */
  bool hasSubType(std::string TypeName, std::string SubTypeName);

  /**
   *	@brief Checks if the given type has a virtual method table.
   *	@param TypeName Type identifier.
   *	@return True, if the given type has a virtual method table.
   *	        False otherwise.
   */
  bool containsVTable(std::string TypeName) const;

  /**
   * 	@brief Prints the transitive closure of the class hierarchy graph.
   */
  void printTransitiveClosure();

  /**
   * 	@brief Prints the class hierarchy to the command-line.
   */
  void print();
  /**
   * 	@brief Prints the class hierarchy to a .dot file.
   * 	@param path Path where the .dot file is created.
   */
  void printAsDot(const std::string &path = "struct_type_hierarchy.dot");

<<<<<<< HEAD
  bool containsType(std::string TypeName);
=======
  bool containsType(std::string TypeName) const;
>>>>>>> ab2389c8

  std::string getPlainTypename(std::string TypeName);

  void printGraphAsDot(std::ostream &out);

  static bidigraph_t loadGraphFormDot(std::istream &in);

  json getAsJson();

  unsigned getNumOfVertices();

  unsigned getNumOfEdges();

  // these are defined in the DBConn class
  /**
   * 	@brief %LLVMStructTypeHierarchy store operator.
   * 	@param db SQLite3 database to store the class hierarchy in.
   * 	@param STH %LLVMStructTypeHierarchy object that is stored.
   *
   * 	By storing the class hierarchy in the database, a repeated
   * 	reconstruction of the class hierarchy graph as well as the
   * 	VTables from the corresponding LLVM module(s) is unnecessary.
   *
   * 	To store the class hierarchy graph itself, a %Hexastore data
   * 	structure is used.
   */
  // friend void operator<<(DBConn& db, const LLVMTypeHierarchy& STH);

  /**
   * 	@brief %LLVMStructTypeHierarchy load operator.
   * 	@param db SQLite3 database the class hierarchy is stored in.
   * 	@param STH %LLVMStructTypeHierarchy object that is restored.
   */
  // friend void operator>>(DBConn& db, LLVMTypeHierarchy& STH);
};

} // namespace psr<|MERGE_RESOLUTION|>--- conflicted
+++ resolved
@@ -14,15 +14,14 @@
  *      Author: pdschbrt
  */
 
-#pragma once
+#ifndef PHASAR_PHASARLLVM_POINTER_LLVMTYPEHIERARCHY_H_
+#define PHASAR_PHASARLLVM_POINTER_LLVMTYPEHIERARCHY_H_
 
 #include <set>
 #include <unordered_map>
 #include <unordered_set>
 #include <string>
 #include <vector>
-<<<<<<< HEAD
-=======
 #include <iosfwd>
 
 #include <gtest/gtest_prod.h>
@@ -39,7 +38,6 @@
   class Type;
   class Function;
 }
->>>>>>> ab2389c8
 
 namespace psr {
 
@@ -86,24 +84,6 @@
   typedef boost::graph_traits<bidigraph_t>::in_edge_iterator in_edge_iterator;
 
 private:
-<<<<<<< HEAD
-  struct reachability_dfs_visitor : boost::default_dfs_visitor {
-    std::set<vertex_t> &subtypes;
-    reachability_dfs_visitor(std::set<vertex_t> &types) : subtypes(types) {}
-    template <typename Vertex, typename Graph>
-    void finish_vertex(Vertex u, const Graph &g) {
-      subtypes.insert(u);
-    }
-  };
-
-  bidigraph_t g;
-  std::map<std::string, vertex_t> type_vertex_map;
-  // maps type names to the corresponding vtable
-  std::map<std::string, VTable> vtable_map;
-  std::set<std::string> recognized_struct_types;
-  // holds all modules that are included in the type hierarchy
-  std::set<const llvm::Module *> contained_modules;
-=======
   bidigraph_t g;
   std::unordered_map<std::string, vertex_t> type_vertex_map;
   // std::maps type names to the corresponding vtable
@@ -111,7 +91,6 @@
   std::unordered_set<std::string> recognized_struct_types;
   // holds all modules that are included in the type hierarchy
   std::unordered_set<const llvm::Module *> contained_modules;
->>>>>>> ab2389c8
 
   void reconstructVTable(const llvm::Module &M);
   // FRIEND_TEST(VTableTest, SameTypeDifferentVTables);
@@ -156,11 +135,7 @@
   std::set<std::string> getTransitivelyReachableTypes(std::string TypeName);
   // not used?
   std::vector<const llvm::Function *> constructVTable(const llvm::Type *T,
-<<<<<<< HEAD
-                                                      const llvm::Module *M);
-=======
                                                  const llvm::Module *M);
->>>>>>> ab2389c8
 
   /**
    * 	@brief Returns an entry at the given index from the VTable
@@ -169,11 +144,7 @@
    * 	@param idx Index in the VTable.
    * 	@return A function identifier.
    */
-<<<<<<< HEAD
-  std::string getVTableEntry(std::string TypeName, unsigned idx);
-=======
   std::string getVTableEntry(std::string TypeName, unsigned idx) const;
->>>>>>> ab2389c8
 
   /**
    * 	@brief Checks if one of the given types is a super-type of the
@@ -222,11 +193,7 @@
    */
   void printAsDot(const std::string &path = "struct_type_hierarchy.dot");
 
-<<<<<<< HEAD
-  bool containsType(std::string TypeName);
-=======
   bool containsType(std::string TypeName) const;
->>>>>>> ab2389c8
 
   std::string getPlainTypename(std::string TypeName);
 
@@ -263,4 +230,6 @@
   // friend void operator>>(DBConn& db, LLVMTypeHierarchy& STH);
 };
 
-} // namespace psr+} // namespace psr
+
+#endif