/******************************************************************************
 * Copyright (c) 2017 Philipp Schubert.
 * All rights reserved. This program and the accompanying materials are made
 * available under the terms of LICENSE.txt.
 *
 * Contributors:
 *     Philipp Schubert and others
 *****************************************************************************/

/*
 * Union.h
 *
 *  Created on: 04.08.2016
 *      Author: pdschbrt
 */

#pragma once

#include <set>
#include <vector>

<<<<<<< HEAD
namespace psr {

template <typename D> class Union : public FlowFunction<D> {
private:
=======
#include <phasar/PhasarLLVM/IfdsIde/FlowFunction.h>
#include <phasar/PhasarLLVM/IfdsIde/FlowFunctions/Identity.h>

namespace psr {

template <typename D> class Union : public FlowFunction<D> {
protected:
>>>>>>> ab2389c8
  const std::vector<FlowFunction<D>> funcs;

public:
  Union(const std::vector<FlowFunction<D>> &funcs) : funcs(funcs) {}
  virtual ~Union() = default;
  std::set<D> computeTargets(const D &source) override {
    std::set<D> result;
    for (const FlowFunction<D> &func : funcs) {
      std::set<D> target = func.computeTarget(source);
      result.insert(target.begin(), target.end());
    }
    return result;
  }
  static FlowFunction<D> setunion(const std::vector<FlowFunction<D>> &funcs) {
    std::vector<FlowFunction<D>> vec;
    for (const FlowFunction<D> &func : funcs)
      if (func != Identity<D>::getInstance())
        vec.add(func);
    if (vec.size() == 1)
      return vec[0];
    else if (vec.empty())
      return Identity<D>::getInstance();
    return Union(vec);
  }
};
} // namespace psr<|MERGE_RESOLUTION|>--- conflicted
+++ resolved
@@ -14,17 +14,12 @@
  *      Author: pdschbrt
  */
 
-#pragma once
+#ifndef PHASAR_PHASARLLVM_IFDSIDE_FLOWFUNCTIONS_UNION_H_
+#define PHASAR_PHASARLLVM_IFDSIDE_FLOWFUNCTIONS_UNION_H_
 
 #include <set>
 #include <vector>
 
-<<<<<<< HEAD
-namespace psr {
-
-template <typename D> class Union : public FlowFunction<D> {
-private:
-=======
 #include <phasar/PhasarLLVM/IfdsIde/FlowFunction.h>
 #include <phasar/PhasarLLVM/IfdsIde/FlowFunctions/Identity.h>
 
@@ -32,7 +27,6 @@
 
 template <typename D> class Union : public FlowFunction<D> {
 protected:
->>>>>>> ab2389c8
   const std::vector<FlowFunction<D>> funcs;
 
 public:
@@ -58,4 +52,6 @@
     return Union(vec);
   }
 };
-} // namespace psr+} // namespace psr
+
+#endif