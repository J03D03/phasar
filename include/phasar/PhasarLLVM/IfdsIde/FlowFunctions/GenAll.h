--- conflicted
+++ resolved
@@ -14,23 +14,17 @@
  *      Author: pdschbrt
  */
 
-#pragma once
+#ifndef PHASAR_PHASARLLVM_IFDSIDE_FLOWFUNCTIONS_GENALL_H_
+#define PHASAR_PHASARLLVM_IFDSIDE_FLOWFUNCTIONS_GENALL_H_
 
 #include <set>
 
-<<<<<<< HEAD
-namespace psr {
-
-template <typename D> class GenAll : public FlowFunction<D> {
-private:
-=======
 #include <phasar/PhasarLLVM/IfdsIde/FlowFunction.h>
 
 namespace psr {
 
 template <typename D> class GenAll : public FlowFunction<D> {
 protected:
->>>>>>> ab2389c8
   std::set<D> genValues;
   D zeroValue;
 
@@ -48,4 +42,6 @@
   }
 };
 
-} // namespace psr+} // namespace psr
+
+#endif