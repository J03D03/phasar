--- conflicted
+++ resolved
@@ -14,15 +14,13 @@
  *      Author: pdschbrt
  */
 
-#pragma once
+#ifndef PHASAR_PHASARLLVM_IFDSIDE_FLOWFUNCTIONS_TRANSFER_H_
+#define PHASAR_PHASARLLVM_IFDSIDE_FLOWFUNCTIONS_TRANSFER_H_
 
 #include <set>
 
-<<<<<<< HEAD
-=======
 #include <phasar/PhasarLLVM/IfdsIde/FlowFunction.h>
 
->>>>>>> ab2389c8
 namespace psr {
 
 template <typename D> class Transfer : public FlowFunction<D> {
@@ -42,4 +40,6 @@
       return {source};
   }
 };
-} // namespace psr+} // namespace psr
+
+#endif