--- conflicted
+++ resolved
@@ -22,7 +22,7 @@
 class Value;
 } // namespace llvm
 
-namespace psr{
+namespace psr {
 
 class LLVMBasedICFG;
 
@@ -114,11 +114,7 @@
   std::string MtoString(m_t m) const override;
 };
 
-<<<<<<< HEAD
-#endif /* ANALYSIS_IFDS_IDE_PROBLEMS_IDE_LINEARCONSTANTANALYSIS_H_ */
-=======
-}//namespace psr
+} // namespace psr
 
 #endif /* ANALYSIS_IFDS_IDE_PROBLEMS_IDE_TAINT_ANALYSIS_IDELINEARCONSTANTANALYSIS_HH_ \
-        */
->>>>>>> adcbdf56
+        */