--- conflicted
+++ resolved
@@ -25,7 +25,7 @@
 
 class LLVMBasedICFG;
 
-namespace psr{
+namespace psr {
 
 class IFDSSolverTest : public DefaultIFDSTabulationProblem<
                            const llvm::Instruction *, const llvm::Value *,
@@ -55,7 +55,8 @@
                                                         n_t retSite) override;
 
   std::shared_ptr<FlowFunction<d_t>>
-  getCallToRetFlowFunction(n_t callSite, n_t retSite, std::set<m_t> callees) override;
+  getCallToRetFlowFunction(n_t callSite, n_t retSite,
+                           std::set<m_t> callees) override;
 
   std::shared_ptr<FlowFunction<d_t>>
   getSummaryFlowFunction(n_t callStmt, m_t destMthd) override;
@@ -73,11 +74,7 @@
   std::string MtoString(m_t m) const override;
 };
 
-<<<<<<< HEAD
-#endif /* ANALYSIS_IFDS_IDE_PROBLEMS_IFDS_SOLVERTEST_H_ */
-=======
-}//namespace psr
+} // namespace psr
 
 #endif /* SRC_ANALYSIS_IFDS_IDE_PROBLEMS_IFDS_SOLVER_TEST_IFDSSOLVERTEST_HH_   \
-        */
->>>>>>> adcbdf56
+        */