--- conflicted
+++ resolved
@@ -14,14 +14,6 @@
 #include <memory>
 #include <phasar/PhasarLLVM/IfdsIde/DefaultIFDSTabulationProblem.h>
 #include <phasar/PhasarLLVM/IfdsIde/IFDSSummaryPool.h>
-<<<<<<< HEAD
-=======
-#include <phasar/PhasarLLVM/IfdsIde/LLVMZeroValue.h>
-#include <phasar/PhasarLLVM/IfdsIde/SpecialSummaries.h>
-#include <phasar/Utils/LLVMShorthands.h>
-#include <phasar/Utils/Logger.h>
-#include <phasar/Utils/Macros.h>
->>>>>>> 06822eac
 #include <set>
 #include <string>
 
@@ -65,15 +57,8 @@
                                                         n_t exitStmt,
                                                         n_t retSite) override;
 
-<<<<<<< HEAD
   std::shared_ptr<FlowFunction<d_t>>
-  getCallToRetFlowFunction(n_t callSite, n_t retSite) override;
-=======
-  shared_ptr<FlowFunction<const llvm::Value *>>
-  getCallToRetFlowFunction(const llvm::Instruction *callSite,
-                           const llvm::Instruction *retSite,
-                           std::set<const llvm::Function *> callees) override;
->>>>>>> 06822eac
+  getCallToRetFlowFunction(n_t callSite, n_t retSite, std::set<m_t> callees) override;
 
   std::shared_ptr<FlowFunction<d_t>>
   getSummaryFlowFunction(n_t callStmt, m_t destMthd) override;
