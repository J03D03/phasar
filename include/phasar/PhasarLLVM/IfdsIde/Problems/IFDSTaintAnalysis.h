--- conflicted
+++ resolved
@@ -12,23 +12,6 @@
 
 #include <map>
 #include <phasar/PhasarLLVM/IfdsIde/DefaultIFDSTabulationProblem.h>
-<<<<<<< HEAD
-=======
-#include <phasar/PhasarLLVM/IfdsIde/DefaultSeeds.h>
-#include <phasar/PhasarLLVM/IfdsIde/FlowFunction.h>
-#include <phasar/PhasarLLVM/IfdsIde/FlowFunctions/Gen.h>
-#include <phasar/PhasarLLVM/IfdsIde/FlowFunctions/GenAll.h>
-#include <phasar/PhasarLLVM/IfdsIde/FlowFunctions/GenIf.h>
-#include <phasar/PhasarLLVM/IfdsIde/FlowFunctions/Identity.h>
-#include <phasar/PhasarLLVM/IfdsIde/FlowFunctions/Kill.h>
-#include <phasar/PhasarLLVM/IfdsIde/FlowFunctions/KillAll.h>
-#include <phasar/PhasarLLVM/IfdsIde/LLVMFlowFunctions/MapFactsToCallee.h>
-#include <phasar/PhasarLLVM/IfdsIde/LLVMFlowFunctions/MapFactsToCaller.h>
-#include <phasar/PhasarLLVM/IfdsIde/LLVMZeroValue.h>
-#include <phasar/PhasarLLVM/IfdsIde/SpecialSummaries.h>
-#include <phasar/Utils/LLVMShorthands.h>
-#include <phasar/Utils/Logger.h>
->>>>>>> 06822eac
 #include <set>
 #include <string>
 #include <vector>
@@ -124,15 +107,8 @@
                                                         n_t exitStmt,
                                                         n_t retSite) override;
 
-<<<<<<< HEAD
   std::shared_ptr<FlowFunction<d_t>>
-  getCallToRetFlowFunction(n_t callSite, n_t retSite) override;
-=======
-  shared_ptr<FlowFunction<const llvm::Value *>>
-  getCallToRetFlowFunction(const llvm::Instruction *callSite,
-                           const llvm::Instruction *retSite,
-                           std::set<const llvm::Function *> callees) override;
->>>>>>> 06822eac
+  getCallToRetFlowFunction(n_t callSite, n_t retSite, std::set<m_t> callees) override;
 
   std::shared_ptr<FlowFunction<d_t>>
   getSummaryFlowFunction(n_t callStmt, m_t destMthd) override;
