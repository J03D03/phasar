/******************************************************************************
 * Copyright (c) 2017 Philipp Schubert.
 * All rights reserved. This program and the accompanying materials are made
 * available under the terms of LICENSE.txt.
 *
 * Contributors:
 *     Philipp Schubert and others
 *****************************************************************************/

/*
 * LLVMIFDSSolver.h
 *
 *  Created on: 15.09.2016
 *      Author: pdschbrt
 */

#ifndef PHASAR_PHASARLLVM_IFDSIDE_SOLVER_LLVMIFDSSOLVER_H_
#define PHASAR_PHASARLLVM_IFDSIDE_SOLVER_LLVMIFDSSOLVER_H_

#include <algorithm>
#include <map>
#include <string>

#include <curl/curl.h>
#include <json.hpp>

#include <phasar/PhasarLLVM/ControlFlow/ICFG.h>
#include <phasar/PhasarLLVM/IfdsIde/IFDSTabulationProblem.h>
#include <phasar/PhasarLLVM/IfdsIde/Solver/IFDSSolver.h>
<<<<<<< HEAD
#include <phasar/Utils/PAMMMacros.h>
=======
#include <phasar/PhasarLLVM/IfdsIde/Solver/SolverResults.h>
#include <phasar/Utils/PAMM.h>
>>>>>>> e91e25a1
#include <phasar/Utils/Table.h>

using json = nlohmann::json;

namespace psr {

template <typename D, typename I>
class LLVMIFDSSolver : public IFDSSolver<const llvm::Instruction *, D,
                                         const llvm::Function *, I> {
private:
  IFDSTabulationProblem<const llvm::Instruction *, D, const llvm::Function *, I>
      &Problem;
  const bool DUMP_RESULTS;
  const bool PRINT_REPORT;

public:
  virtual ~LLVMIFDSSolver() = default;

  LLVMIFDSSolver(IFDSTabulationProblem<const llvm::Instruction *, D,
                                       const llvm::Function *, I> &problem,
                 bool dumpResults = false, bool printReport = true)
      : IFDSSolver<const llvm::Instruction *, D, const llvm::Function *, I>(
            problem),
        Problem(problem), DUMP_RESULTS(dumpResults), PRINT_REPORT(printReport) {
  }

  virtual void solve() override {
    // Solve the analaysis problem
    IFDSSolver<const llvm::Instruction *, D, const llvm::Function *,
               I>::solve();
    bl::core::get()->flush();
    if (DUMP_RESULTS) {
      dumpResults();
    }
    if (PRINT_REPORT) {
      printReport();
    }
  }

  void printReport() {
    SolverResults<const llvm::Instruction *, D, BinaryDomain> SR(
        this->valtab, Problem.zeroValue());
    Problem.printIFDSReport(std::cout, SR);
  }

  void dumpResults() {
    PAMM_GET_INSTANCE;
    START_TIMER("DFA IFDS Result Dumping", PAMM_SEVERITY_LEVEL::Full);
    std::cout << "### DUMP LLVMIFDSSolver results\n";
    auto results = this->valtab.cellSet();
    if (results.empty()) {
      std::cout << "EMPTY\n";
    } else {
      std::vector<
          typename Table<const llvm::Instruction *, D, BinaryDomain>::Cell>
          cells;
      for (auto cell : results) {
        cells.push_back(cell);
      }
      sort(
          cells.begin(), cells.end(),
          [](typename Table<const llvm::Instruction *, D, BinaryDomain>::Cell a,
             typename Table<const llvm::Instruction *, D, BinaryDomain>::Cell
                 b) { return a.r < b.r; });
      const llvm::Instruction *prev = nullptr;
      const llvm::Instruction *curr;
      for (unsigned i = 0; i < cells.size(); ++i) {
        curr = cells[i].r;
        if (prev != curr) {
          prev = curr;
          std::cout << "--- IFDS START RESULT RECORD ---\n";
          std::cout << "N: " << Problem.NtoString(cells[i].r)
                    << " in function: ";
          if (const llvm::Instruction *inst =
                  llvm::dyn_cast<llvm::Instruction>(cells[i].r)) {
            std::cout << inst->getFunction()->getName().str() << "\n";
          }
        }
        std::cout << "D:\t" << Problem.DtoString(cells[i].c) << " "
                  << "\tV:  " << cells[i].v << "\n";
      }
    }
<<<<<<< HEAD
    STOP_TIMER("DFA IFDS Result Dumping", PAMM_SEVERITY_LEVEL::Full);
=======
    std::cout << '\n';
    STOP_TIMER("DFA Result Dumping");
>>>>>>> e91e25a1
  }

  json getJsonRepresentationForInstructionNode(const llvm::Instruction *node) {
    json jsonNode = {
        {"number", node_number},
        {"method_name", node->getFunction()->getName().str().c_str()},
        {"instruction", llvmIRToString(node).c_str()},
        {"type", 0}};
    node_number = node_number + 1;
    return jsonNode;
  }
  json getJsonRepresentationForCallsite(const llvm::Instruction *from,
                                        const llvm::Instruction *to) {
    json jsonNode = {
        {"number", node_number},
        {"method_name", from->getFunction()->getName().str().c_str()},
        {"to", to->getFunction()->getName().str().c_str()},
        {"type", 1}};
    node_number = node_number + 1;
    return jsonNode;
  }
  json getJsonRepresentationForReturnsite(const llvm::Instruction *from,
                                          const llvm::Instruction *to) {
    json jsonNode = {
        {"number", node_number},
        {"from", from->getFunction()->getName().str().c_str()},
        {"method_name", to->getFunction()->getName().str().c_str()},
        {"type", 2}};

    node_number = node_number + 1;
    return jsonNode;
  }

  int node_number = 0;
  /**
   * gets id for node from map or adds it if it doesn't exist
   **/
  json
  getJsonOfNode(const llvm::Instruction *node,
                std::map<const llvm::Instruction *, int> *instruction_id_map) {
    std::map<const llvm::Instruction *, int>::iterator it =
        instruction_id_map->find(node);
    json jsonNode;

    if (it == instruction_id_map->end()) {
      std::cout << "adding new element to std::map " << std::endl;

      jsonNode = getJsonRepresentationForInstructionNode(node);

      sendToWebserver(jsonNode.dump().c_str());
      instruction_id_map->insert(
          std::pair<const llvm::Instruction *, int>(node, node_number));
    } else {
      std::cout << "found element in std::map(inter): " << it->second
                << std::endl;
    }
    return jsonNode;
  }
  void iterateExplodedSupergraph(
      const llvm::Instruction *currentNode,
      const llvm::Function *callerFunction,
      std::map<const llvm::Instruction *, int> *instruction_id_map) {
    // In the next line we obtain the corresponding row map which maps (given a
    // source node) the target node to the data flow fact map<D, set<D>. In the
    // data flow fact map D is a fact F which holds at the source node whereas
    // set<D> contains the facts that are produced by F and hold at statement
    // TargetNode. Usually every node has one successor node, that is why the
    // row map obtained by row usually only contains just a single entry. BUT:
    // in case of branch statements and other advanced instructions, one
    // statement sometimes has multiple successor statments. In these cases the
    // row map contains entries for every single successor statement. After
    // having obtained the pairs <SourceNode, TargetNode> the data flow map can
    // be obtained easily. size_t from =
    // getJsonRepresentationForInstructionNode(document, currentNode);
    json fromNode = getJsonOfNode(currentNode, instruction_id_map);

    auto TargetNodeMap = this->computedIntraPathEdges.row(currentNode);
    std::cout << "node pointer current: " << currentNode << std::endl;

    std::cout << "TARGET NODE(S)\n";
    for (auto entry : TargetNodeMap) {
      auto TargetNode = entry.first;
      // use std::map to store key value and match node to json id
      json toNode = getJsonOfNode(TargetNode, instruction_id_map);
      std::cout << "node pointer target : " << TargetNode << std::endl;

      // getJsonRepresentationForInstructionEdge(from, to, document);
      std::cout << "NODE (in function "
                << TargetNode->getFunction()->getName().str() << ")\n";
      TargetNode->print(llvm::outs());

      auto FlowFactMap = entry.second;
      // for (auto FlowFactEntry : FlowFactMap)
      // {
      //     auto FlowFactAtStart = FlowFactEntry.first;
      //     auto ProducedFlowFactsAtTarget = FlowFactEntry.second;
      //     std::cout << "FLOW FACT AT SourceNode:\n";
      //     FlowFactAtStart->dump(); // this would be the place for something
      //     like 'DtoString()'
      //     size_t fromData = getJsonRepresentationForFlowFactNode(document,
      //     from, &FlowFactAtStart);
      //     std::cout << "IS PRODUCING FACTS AT TARGET NODE:\n";
      //     for (auto ProdFlowFact : ProducedFlowFactsAtTarget)
      //     {
      //         size_t toData = getJsonRepresentationForFlowFactNode(document,
      //         to, &ProdFlowFact);
      //         ProdFlowFact->dump(); // this would be the place for something
      //         like 'DtoString()'
      //         getJsonRepresentationForDataFlowEdge(fromData, toData,
      //         document);
      //     }
      // }

      if (this->computedInterPathEdges.containsRow(TargetNode)) {
        std::cout << "FOUND Inter path edge !!" << std::endl;
        auto interEdgeTargetMap = this->computedInterPathEdges.row(TargetNode);

        for (auto interEntry : interEdgeTargetMap) {
          // this doesn't seem to work right.. wait for
          // instruction.dump().toString()
          // for easier debugging of the graph
          if (interEntry.first->getFunction()->getName().str().compare(
                  callerFunction->getName().str()) != 0) {
            std::cout << "callsite: " << std::endl;
            TargetNode->print(llvm::outs());
            interEntry.first->print(llvm::outs());
            json callSiteNode =
                getJsonRepresentationForCallsite(TargetNode, interEntry.first);

            sendToWebserver(callSiteNode.dump().c_str());

            fromNode = getJsonOfNode(TargetNode, instruction_id_map);
            toNode = getJsonOfNode(interEntry.first, instruction_id_map);

            // getJsonRepresentationForInstructionEdge(from, to);

            std::cout << "NODE (in function (inter)"
                      << interEntry.first->getFunction()->getName().str()
                      << ")\n";
            interEntry.first->print(llvm::outs());
            // add function start node here
            iterateExplodedSupergraph(interEntry.first,
                                      TargetNode->getFunction(),
                                      instruction_id_map);
          } else {
            std::cout << "FOUND Return Side" << std::endl;
            json returnSiteNode = getJsonRepresentationForReturnsite(
                TargetNode, interEntry.first);
            // add function end node here
            sendToWebserver(returnSiteNode.dump().c_str());
            fromNode = getJsonOfNode(TargetNode, instruction_id_map);
            toNode = getJsonOfNode(interEntry.first, instruction_id_map);
          }
        }
      }
    }

    for (auto entry : TargetNodeMap) {
      iterateExplodedSupergraph(entry.first, callerFunction,
                                instruction_id_map);
    }
  }

  static size_t WriteCallback(void *contents, size_t size, size_t nmemb,
                              void *userp) {
    ((std::string *)userp)->append((char *)contents, size * nmemb);
    return size * nmemb;
  }
  CURL *curl;
  std::string getIdFromWebserver() {
    CURLcode res;
    std::string readBuffer;

    curl = curl_easy_init();
    if (curl) {
      curl_easy_setopt(curl, CURLOPT_URL,
                       "http://localhost:3000/api/framework/getId");
      curl_easy_setopt(curl, CURLOPT_WRITEFUNCTION, WriteCallback);
      curl_easy_setopt(curl, CURLOPT_WRITEDATA, &readBuffer);
      res = curl_easy_perform(curl);
      curl_easy_cleanup(curl);

      std::cout << readBuffer << std::endl;
      auto response = json::parse(readBuffer);
      std::cout << response["my_id"] << std::endl;
      return response["my_id"];
    }
    return 0;
  }

  void sendToWebserver(const char *jsonString) {
    if (curl) {
      printf("Json String: %s \n", jsonString);
      // setting correct headers so that the server will interpret
      // the post body as json
      struct curl_slist *headers = NULL;
      headers = curl_slist_append(headers, "Accept: application/json");
      headers = curl_slist_append(headers, "Content-Type: application/json");
      headers = curl_slist_append(headers, "charsets: utf-8");
      curl_easy_setopt(curl, CURLOPT_HTTPHEADER, headers);
      /* pass in a pointer to the data - libcurl will not copy */
      curl_easy_setopt(curl, CURLOPT_POSTFIELDS, jsonString);
      /* Perform the request, res will get the return code */
      CURLcode res = curl_easy_perform(curl);
      /* Check for errors */
      if (res != CURLE_OK) {
        fprintf(stderr, "curl_easy_perform() failed: %s\n",
                curl_easy_strerror(res));
      }
    }
  }

  void sendWebserverFinish(const char *url) {
    curl = curl_easy_init();
    if (curl) {
      curl_easy_setopt(curl, CURLOPT_URL, url);

      CURLcode res = curl_easy_perform(curl);
      /* Check for errors */
      if (res != CURLE_OK) {
        fprintf(stderr, "curl_easy_perform() failed: %s\n",
                curl_easy_strerror(res));
      }

      curl_easy_cleanup(curl);
    }
  }

  void exportJSONDataModel(std::string graph_id) {
    curl_global_init(CURL_GLOBAL_ALL);
    std::string id = graph_id;
    std::cout << "my id: " << graph_id << std::endl;
    /* get a curl handle */
    curl = curl_easy_init();
    std::string url = "http://localhost:3000/api/framework/addGraph/" + id;
    std::cout << url << std::endl;

    curl_easy_setopt(curl, CURLOPT_URL, url.c_str());

    for (auto Seed : this->initialSeeds) {
      std::map<const llvm::Instruction *, int> instruction_id_map;

      auto SourceNode = Seed.first;

      std::cout << "START NODE (in function "
                << SourceNode->getFunction()->getName().str() << ")\n";
      SourceNode->print(llvm::outs());
      std::cout << " source node name " << SourceNode->getName().str()
                << std::endl;
      std::cout << " source node opcode name" << SourceNode->getOpcodeName()
                << std::endl;

      iterateExplodedSupergraph(SourceNode, SourceNode->getFunction(),
                                &instruction_id_map);
    }
    url = "http://localhost:3000/api/framework/graphFinish/" + id;
    sendWebserverFinish(url.c_str());
  }

  void dumpAllInterPathEdges() {
    std::cout << "COMPUTED INTER PATH EDGES" << std::endl;
    auto interpe = this->computedInterPathEdges.cellSet();
    for (auto &cell : interpe) {
      std::cout << "FROM" << std::endl;
      cell.r->dump();
      std::cout << "IN FUNCTION: " << cell.r->getFunction()->getName().str()
                << "\n";
      std::cout << "TO" << std::endl;
      cell.c->dump();
      std::cout << "IN FUNCTION: " << cell.r->getFunction()->getName().str()
                << "\n";
      std::cout << "FACTS" << std::endl;
      for (auto &fact : cell.v) {
        std::cout << "fact" << std::endl;
        fact.first->dump();
        std::cout << "produces" << std::endl;
        for (auto &out : fact.second) {
          out->dump();
        }
      }
    }
  }

  void dumpAllIntraPathEdges() {
    std::cout << "COMPUTED INTRA PATH EDGES" << std::endl;
    auto intrape = this->computedIntraPathEdges.cellSet();
    for (auto &cell : intrape) {
      std::cout << "FROM" << std::endl;
      cell.r->dump();
      std::cout << "IN FUNCTION: " << cell.r->getFunction()->getName().str()
                << "\n";
      std::cout << "TO" << std::endl;
      cell.c->dump();
      std::cout << "IN FUNCTION: " << cell.r->getFunction()->getName().str()
                << "\n";
      std::cout << "FACTS" << std::endl;
      for (auto &fact : cell.v) {
        std::cout << "fact" << std::endl;
        fact.first->dump();
        std::cout << "produces" << std::endl;
        for (auto &out : fact.second) {
          out->dump();
        }
      }
    }
  }

  void exportPATBCJSON() { std::cout << "LLVMIFDSSolver::exportPATBCJSON()\n"; }
};
} // namespace psr

#endif<|MERGE_RESOLUTION|>--- conflicted
+++ resolved
@@ -27,12 +27,8 @@
 #include <phasar/PhasarLLVM/ControlFlow/ICFG.h>
 #include <phasar/PhasarLLVM/IfdsIde/IFDSTabulationProblem.h>
 #include <phasar/PhasarLLVM/IfdsIde/Solver/IFDSSolver.h>
-<<<<<<< HEAD
+#include <phasar/PhasarLLVM/IfdsIde/Solver/SolverResults.h>
 #include <phasar/Utils/PAMMMacros.h>
-=======
-#include <phasar/PhasarLLVM/IfdsIde/Solver/SolverResults.h>
-#include <phasar/Utils/PAMM.h>
->>>>>>> e91e25a1
 #include <phasar/Utils/Table.h>
 
 using json = nlohmann::json;
@@ -115,12 +111,8 @@
                   << "\tV:  " << cells[i].v << "\n";
       }
     }
-<<<<<<< HEAD
+    std::cout << '\n';
     STOP_TIMER("DFA IFDS Result Dumping", PAMM_SEVERITY_LEVEL::Full);
-=======
-    std::cout << '\n';
-    STOP_TIMER("DFA Result Dumping");
->>>>>>> e91e25a1
   }
 
   json getJsonRepresentationForInstructionNode(const llvm::Instruction *node) {
