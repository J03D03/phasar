/******************************************************************************
 * Copyright (c) 2017 Philipp Schubert.
 * All rights reserved. This program and the accompanying materials are made
 * available under the terms of LICENSE.txt.
 *
 * Contributors:
 *     Philipp Schubert and others
 *****************************************************************************/

/*
 * LLVMIDESolver.h
 *
 *  Created on: 15.09.2016
 *      Author: pdschbrt
 */

#ifndef PHASAR_PHASARLLVM_IFDSIDE_SOLVER_LLVMIDESOLVER_H_
#define PHASAR_PHASARLLVM_IFDSIDE_SOLVER_LLVMIDESOLVER_H_

#include <algorithm>
// #include <iostream>
#include <vector>

#include <phasar/PhasarLLVM/ControlFlow/ICFG.h>
#include <phasar/PhasarLLVM/IfdsIde/IDETabulationProblem.h>
#include <phasar/PhasarLLVM/IfdsIde/Solver/IDESolver.h>

using json = nlohmann::json;

namespace psr {

template <typename D, typename V, typename I>
class LLVMIDESolver : public IDESolver<const llvm::Instruction *, D,
                                       const llvm::Function *, V, I> {
private:
  IDETabulationProblem<const llvm::Instruction *, D, const llvm::Function *, V,
                       I> &Problem;
  const bool DUMP_RESULTS;
  const bool PRINT_REPORT;

public:
  LLVMIDESolver(IDETabulationProblem<const llvm::Instruction *, D,
                                     const llvm::Function *, V, I> &problem,
                bool dumpResults = false, bool printReport = true)
      : IDESolver<const llvm::Instruction *, D, const llvm::Function *, V, I>(
            problem),
        Problem(problem), DUMP_RESULTS(dumpResults), PRINT_REPORT(printReport) {
  }

  virtual ~LLVMIDESolver() = default;

  void solve() override {
    IDESolver<const llvm::Instruction *, D, const llvm::Function *, V,
              I>::solve();
    bl::core::get()->flush();
    if (DUMP_RESULTS) {
      dumpResults();
    }
    if (PRINT_REPORT) {
      printReport();
    }
  }

  void printReport() {
    SolverResults<const llvm::Instruction *, D, V> SR(this->valtab,
                                                      Problem.zeroValue());
    Problem.printIDEReport(std::cout, SR);
  }

  void dumpResults() {
    PAMM_GET_INSTANCE;
    START_TIMER("DFA IDE Result Dumping", PAMM_SEVERITY_LEVEL::Full);
    std::cout << "### DUMP LLVMIDESolver results\n";
    // for the following line have a look at:
    // http://stackoverflow.com/questions/1120833/derived-template-class-access-to-base-class-member-data
    // https://isocpp.org/wiki/faq/templates#nondependent-name-lookup-members
    auto results = this->valtab.cellSet();
    if (results.empty()) {
      std::cout << "EMPTY" << std::endl;
    } else {
      std::vector<typename Table<const llvm::Instruction *, D, V>::Cell> cells;
      for (auto cell : results) {
        cells.push_back(cell);
      }
      std::sort(cells.begin(), cells.end(),
                [](typename Table<const llvm::Instruction *, D, V>::Cell a,
                   typename Table<const llvm::Instruction *, D, V>::Cell b) {
                  return a.r < b.r;
                });
      const llvm::Instruction *prev = nullptr;
      const llvm::Instruction *curr;
      for (unsigned i = 0; i < cells.size(); ++i) {
        curr = cells[i].r;
        if (prev != curr) {
          prev = curr;
          std::cout << "--- IDE START RESULT RECORD ---\n";
          std::cout << "N: " << Problem.NtoString(cells[i].r)
                    << " in function: ";
          if (const llvm::Instruction *inst =
                  llvm::dyn_cast<llvm::Instruction>(cells[i].r)) {
            std::cout << inst->getFunction()->getName().str() << "\n";
          }
        }
        std::cout << "D:\t" << Problem.DtoString(cells[i].c) << " "
                  << "\tV:  " << Problem.VtoString(cells[i].v) << "\n";
      }
    }
<<<<<<< HEAD
    STOP_TIMER("DFA IDE Result Dumping", PAMM_SEVERITY_LEVEL::Full);
=======
    std::cout << '\n';
>>>>>>> e91e25a1
  }

  json getJsonRepresentationForInstructionNode(const llvm::Instruction *node) {
    json jsonNode = {
        {"number", node_number},
        {"method_name", node->getFunction()->getName().str().c_str()},
        {"instruction", llvmIRToString(node).c_str()},
        {"type", 0}};
    node_number = node_number + 1;
    return jsonNode;
  }
  json getJsonRepresentationForCallsite(const llvm::Instruction *from,
                                        const llvm::Instruction *to) {
    json jsonNode = {
        {"number", node_number},
        {"method_name", from->getFunction()->getName().str().c_str()},
        {"to", to->getFunction()->getName().str().c_str()},
        {"type", 1}};
    node_number = node_number + 1;
    return jsonNode;
  }
  json getJsonRepresentationForReturnsite(const llvm::Instruction *from,
                                          const llvm::Instruction *to) {
    json jsonNode = {
        {"number", node_number},
        {"from", from->getFunction()->getName().str().c_str()},
        {"method_name", to->getFunction()->getName().str().c_str()},
        {"type", 2}};

    node_number = node_number + 1;
    return jsonNode;
  }

  int node_number = 0;
  /**
   * gets id for node from map or adds it if it doesn't exist
   **/
  json
  getJsonOfNode(const llvm::Instruction *node,
                std::map<const llvm::Instruction *, int> *instruction_id_map) {
    std::map<const llvm::Instruction *, int>::iterator it =
        instruction_id_map->find(node);
    json jsonNode;

    if (it == instruction_id_map->end()) {
      std::cout << "adding new element to std::map " << std::endl;

      jsonNode = getJsonRepresentationForInstructionNode(node);

      sendToWebserver(jsonNode.dump().c_str());
      instruction_id_map->insert(
          std::pair<const llvm::Instruction *, int>(node, node_number));
    } else {
      std::cout << "found element in std::map(inter): " << it->second
                << std::endl;
    }
    return jsonNode;
  }

  void iterateExplodedSupergraph(
      const llvm::Instruction *currentNode,
      const llvm::Function *callerFunction,
      std::map<const llvm::Instruction *, int> *instruction_id_map) {
    // In the next line we obtain the corresponding row map which maps (given a
    // source node) the target node to the data flow fact map<D, set<D>. In the
    // data flow fact map D is a fact F which holds at the source node whereas
    // set<D> contains the facts that are produced by F and hold at statement
    // TargetNode. Usually every node has one successor node, that is why the
    // row map obtained by row usually only contains just a single entry. BUT:
    // in case of branch statements and other advanced instructions, one
    // statement sometimes has multiple successor statments. In these cases the
    // row map contains entries for every single successor statement. After
    // having obtained the pairs <SourceNode, TargetNode> the data flow map can
    // be obtained easily. size_t from =
    // getJsonRepresentationForInstructionNode(document, currentNode);
    json fromNode = getJsonOfNode(currentNode, instruction_id_map);

    auto TargetNodeMap = this->computedIntraPathEdges.row(currentNode);
    std::cout << "node pointer current: " << currentNode << std::endl;

    std::cout << "TARGET NODE(S)\n";
    for (auto entry : TargetNodeMap) {
      auto TargetNode = entry.first;
      // use std::map to store key value and match node to json id
      json toNode = getJsonOfNode(TargetNode, instruction_id_map);
      std::cout << "node pointer target : " << TargetNode << std::endl;

      // getJsonRepresentationForInstructionEdge(from, to, document);
      std::cout << "NODE (in function "
                << TargetNode->getFunction()->getName().str() << ")\n";
      TargetNode->print(llvm::outs());

      auto FlowFactMap = entry.second;
      // for (auto FlowFactEntry : FlowFactMap)
      // {
      //     auto FlowFactAtStart = FlowFactEntry.first;
      //     auto ProducedFlowFactsAtTarget = FlowFactEntry.second;
      //     std::cout << "FLOW FACT AT SourceNode:\n";
      //     FlowFactAtStart->dump(); // this would be the place for something
      //     like 'DtoString()'
      //     size_t fromData = getJsonRepresentationForFlowFactNode(document,
      //     from, &FlowFactAtStart);
      //     std::cout << "IS PRODUCING FACTS AT TARGET NODE:\n";
      //     for (auto ProdFlowFact : ProducedFlowFactsAtTarget)
      //     {
      //         size_t toData = getJsonRepresentationForFlowFactNode(document,
      //         to, &ProdFlowFact);
      //         ProdFlowFact->dump(); // this would be the place for something
      //         like 'DtoString()'
      //         getJsonRepresentationForDataFlowEdge(fromData, toData,
      //         document);
      //     }
      // }

      if (this->computedInterPathEdges.containsRow(TargetNode)) {
        std::cout << "FOUND Inter path edge !!" << std::endl;
        auto interEdgeTargetMap = this->computedInterPathEdges.row(TargetNode);

        for (auto interEntry : interEdgeTargetMap) {
          // this doesn't seem to work right.. wait for
          // instruction.dump().toString()
          // for easier debugging of the graph
          if (interEntry.first->getFunction()->getName().str().compare(
                  callerFunction->getName().str()) != 0) {
            std::cout << "callsite: " << std::endl;
            TargetNode->print(llvm::outs());
            interEntry.first->print(llvm::outs());
            json callSiteNode =
                getJsonRepresentationForCallsite(TargetNode, interEntry.first);

            sendToWebserver(callSiteNode.dump().c_str());

            fromNode = getJsonOfNode(TargetNode, instruction_id_map);
            toNode = getJsonOfNode(interEntry.first, instruction_id_map);

            // getJsonRepresentationForInstructionEdge(from, to);

            std::cout << "NODE (in function (inter)"
                      << interEntry.first->getFunction()->getName().str()
                      << ")\n";
            interEntry.first->print(llvm::outs());
            // add function start node here
            iterateExplodedSupergraph(interEntry.first,
                                      TargetNode->getFunction(),
                                      instruction_id_map);
          } else {
            std::cout << "FOUND Return Side" << std::endl;
            json returnSiteNode = getJsonRepresentationForReturnsite(
                TargetNode, interEntry.first);
            // add function end node here
            sendToWebserver(returnSiteNode.dump().c_str());
            fromNode = getJsonOfNode(TargetNode, instruction_id_map);
            toNode = getJsonOfNode(interEntry.first, instruction_id_map);
          }
        }
      }
    }

    for (auto entry : TargetNodeMap) {
      iterateExplodedSupergraph(entry.first, callerFunction,
                                instruction_id_map);
    }
  }

  static size_t WriteCallback(void *contents, size_t size, size_t nmemb,
                              void *userp) {
    ((std::string *)userp)->append((char *)contents, size * nmemb);
    return size * nmemb;
  }

  CURL *curl;
  std::string getIdFromWebserver() {
    CURLcode res;
    std::string readBuffer;

    curl = curl_easy_init();
    if (curl) {
      curl_easy_setopt(curl, CURLOPT_URL,
                       "http://localhost:3000/api/framework/getId");
      curl_easy_setopt(curl, CURLOPT_WRITEFUNCTION, WriteCallback);
      curl_easy_setopt(curl, CURLOPT_WRITEDATA, &readBuffer);
      res = curl_easy_perform(curl);
      curl_easy_cleanup(curl);

      std::cout << readBuffer << std::endl;
      auto response = json::parse(readBuffer);
      std::cout << response["my_id"] << std::endl;
      return response["my_id"];
    }
    return 0;
  }

  void sendToWebserver(const char *jsonString) {
    if (curl) {
      printf("Json String: %s \n", jsonString);
      // setting correct headers so that the server will interpret
      // the post body as json
      struct curl_slist *headers = NULL;
      headers = curl_slist_append(headers, "Accept: application/json");
      headers = curl_slist_append(headers, "Content-Type: application/json");
      headers = curl_slist_append(headers, "charsets: utf-8");
      curl_easy_setopt(curl, CURLOPT_HTTPHEADER, headers);
      /* pass in a pointer to the data - libcurl will not copy */
      curl_easy_setopt(curl, CURLOPT_POSTFIELDS, jsonString);
      /* Perform the request, res will get the return code */
      CURLcode res = curl_easy_perform(curl);
      /* Check for errors */
      if (res != CURLE_OK) {
        fprintf(stderr, "curl_easy_perform() failed: %s\n",
                curl_easy_strerror(res));
      }
    }
  }

  void sendWebserverFinish(const char *url) {
    curl = curl_easy_init();
    if (curl) {
      curl_easy_setopt(curl, CURLOPT_URL, url);

      CURLcode res = curl_easy_perform(curl);
      /* Check for errors */
      if (res != CURLE_OK) {
        fprintf(stderr, "curl_easy_perform() failed: %s\n",
                curl_easy_strerror(res));
      }

      curl_easy_cleanup(curl);
    }
  }

  void exportJSONDataModel(std::string graph_id) {
    curl_global_init(CURL_GLOBAL_ALL);
    std::string id = graph_id;
    std::cout << "my id: " << graph_id << std::endl;
    /* get a curl handle */
    curl = curl_easy_init();
    std::string url = "http://localhost:3000/api/framework/addGraph/" + id;
    std::cout << url << std::endl;

    curl_easy_setopt(curl, CURLOPT_URL, url.c_str());

    for (auto Seed : this->initialSeeds) {
      std::map<const llvm::Instruction *, int> instruction_id_map;

      auto SourceNode = Seed.first;

      std::cout << "START NODE (in function "
                << SourceNode->getFunction()->getName().str() << ")\n";
      SourceNode->print(llvm::outs());
      std::cout << " source node name " << SourceNode->getName().str()
                << std::endl;
      std::cout << " source node opcode name" << SourceNode->getOpcodeName()
                << std::endl;

      iterateExplodedSupergraph(SourceNode, SourceNode->getFunction(),
                                &instruction_id_map);
    }
    url = "http://localhost:3000/api/framework/graphFinish/" + id;
    sendWebserverFinish(url.c_str());
  }

  void dumpAllInterPathEdges() {
    std::cout << "COMPUTED INTER PATH EDGES" << std::endl;
    auto interpe = this->computedInterPathEdges.cellSet();
    for (auto &cell : interpe) {
      std::cout << "FROM" << std::endl;
      cell.r->dump();
      std::cout << "TO" << std::endl;
      cell.c->dump();
      std::cout << "FACTS" << std::endl;
      for (auto &fact : cell.v) {
        std::cout << "fact" << std::endl;
        fact.first->dump();
        std::cout << "produces" << std::endl;
        for (auto &out : fact.second) {
          out->dump();
        }
      }
    }
  }

  void dumpAllIntraPathEdges() {
    std::cout << "COMPUTED INTRA PATH EDGES" << std::endl;
    auto intrape = this->computedIntraPathEdges.cellSet();
    for (auto &cell : intrape) {
      std::cout << "FROM" << std::endl;
      cell.r->dump();
      std::cout << "TO" << std::endl;
      cell.c->dump();
      std::cout << "FACTS" << std::endl;
      for (auto &fact : cell.v) {
        std::cout << "fact" << std::endl;
        fact.first->dump();
        std::cout << "produces" << std::endl;
        for (auto &out : fact.second) {
          out->dump();
        }
      }
    }
  }

  void exportPATBCJSON() { std::cout << "LLVMIDESolver::exportPATBCJSON()\n"; }
};
} // namespace psr

#endif<|MERGE_RESOLUTION|>--- conflicted
+++ resolved
@@ -105,11 +105,8 @@
                   << "\tV:  " << Problem.VtoString(cells[i].v) << "\n";
       }
     }
-<<<<<<< HEAD
+    std::cout << '\n';
     STOP_TIMER("DFA IDE Result Dumping", PAMM_SEVERITY_LEVEL::Full);
-=======
-    std::cout << '\n';
->>>>>>> e91e25a1
   }
 
   json getJsonRepresentationForInstructionNode(const llvm::Instruction *node) {
