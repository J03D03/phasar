/******************************************************************************
 * Copyright (c) 2017 Philipp Schubert.
 * All rights reserved. This program and the accompanying materials are made
 * available under the terms of LICENSE.txt.
 *
 * Contributors:
 *     Philipp Schubert and others
 *****************************************************************************/

#pragma once

#include <memory>

#include <phasar/PhasarLLVM/IfdsIde/EdgeFunction.h>
#include <phasar/Utils/Table.h>

namespace psr {

template <typename N, typename D, typename M, typename V> class IDESummaries {
private:
  Table<N, D, Table<N, D, std::shared_ptr<EdgeFunction<V>>>> summaries;

public:
<<<<<<< HEAD
  void
  addSummaries(Table<N, D, Table<N, D, std::shared_ptr<EdgeFunction<V>>>> Sum) {
=======
  void addSummaries(Table<N, D, Table<N, D, std::shared_ptr<EdgeFunction<V>>>> Sum) {
>>>>>>> ab2389c8
    summaries.insert(Sum);
  }
  Table<N, D, Table<N, D, std::shared_ptr<EdgeFunction<V>>>> getSummaries() {
    return summaries;
  }
};

} // namespace psr<|MERGE_RESOLUTION|>--- conflicted
+++ resolved
@@ -7,7 +7,8 @@
  *     Philipp Schubert and others
  *****************************************************************************/
 
-#pragma once
+#ifndef PHASAR_PHASARLLVM_IFDSIDE_IDESUMMARIES_H_
+#define PHASAR_PHASARLLVM_IFDSIDE_IDESUMMARIES_H_
 
 #include <memory>
 
@@ -21,12 +22,7 @@
   Table<N, D, Table<N, D, std::shared_ptr<EdgeFunction<V>>>> summaries;
 
 public:
-<<<<<<< HEAD
-  void
-  addSummaries(Table<N, D, Table<N, D, std::shared_ptr<EdgeFunction<V>>>> Sum) {
-=======
   void addSummaries(Table<N, D, Table<N, D, std::shared_ptr<EdgeFunction<V>>>> Sum) {
->>>>>>> ab2389c8
     summaries.insert(Sum);
   }
   Table<N, D, Table<N, D, std::shared_ptr<EdgeFunction<V>>>> getSummaries() {
@@ -34,4 +30,6 @@
   }
 };
 
-} // namespace psr+} // namespace psr
+
+#endif