--- conflicted
+++ resolved
@@ -50,10 +50,6 @@
                                               llvm::StringRef File) {
   llvm::errs() << "** Creating AST consumer for: " << File << "\n";
   RW.setSourceMgr(CI.getSourceManager(), CI.getLangOpts());
-<<<<<<< HEAD
-  return make_unique<RandomChangeASTConsumer>(RW);
-=======
   return std::make_unique<RandomChangeASTConsumer>(RW);
->>>>>>> 88657b57
 }
 } // namespace psr