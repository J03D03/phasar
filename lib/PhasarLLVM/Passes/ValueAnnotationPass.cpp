--- conflicted
+++ resolved
@@ -43,24 +43,13 @@
 
 llvm::PreservedAnalyses
 ValueAnnotationPass::run(llvm::Module &M, llvm::ModuleAnalysisManager &AM) {
-<<<<<<< HEAD
-  auto &LG = lg::get();
-  LOG_IF_ENABLE(BOOST_LOG_SEV(LG, INFO) << "Running ValueAnnotationPass");
+  LOG_IF_ENABLE(BOOST_LOG_SEV(lg::get(), INFO)
+                << "Running ValueAnnotationPass");
   auto &Context = M.getContext();
   for (auto &Global : M.globals()) {
     llvm::MDNode *Node = llvm::MDNode::get(
         Context, llvm::MDString::get(Context, std::to_string(UniqueValueId)));
     Global.setMetadata(PhasarConfig::MetaDataKind(), Node);
-=======
-  // auto &lg = lg::get();
-  LOG_IF_ENABLE(BOOST_LOG_SEV(lg::get(), INFO)
-                << "Running ValueAnnotationPass");
-  auto &context = M.getContext();
-  for (auto &global : M.globals()) {
-    llvm::MDNode *node = llvm::MDNode::get(
-        context, llvm::MDString::get(context, std::to_string(unique_value_id)));
-    global.setMetadata(PhasarConfig::MetaDataKind(), node);
->>>>>>> e81ba2c3
     //		std::cout <<
     // llvm::cast<llvm::MDString>(global.getMetadata(MetaDataKind)->getOperand(0))->getString().str()
     //<< std::endl;
