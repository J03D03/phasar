/******************************************************************************
 * Copyright (c) 2017 Philipp Schubert.
 * All rights reserved. This program and the accompanying materials are made
 * available under the terms of LICENSE.txt.
 *
 * Contributors:
 *     Philipp Schubert and others
 *****************************************************************************/

#include <llvm/IR/Function.h>
#include <llvm/IR/Instruction.h>
#include <llvm/IR/Value.h>
#include <phasar/PhasarLLVM/ControlFlow/LLVMBasedICFG.h>
#include <phasar/PhasarLLVM/IfdsIde/FlowFunctions/Gen.h>
#include <phasar/PhasarLLVM/IfdsIde/FlowFunctions/Kill.h>
#include <phasar/PhasarLLVM/IfdsIde/Problems/IFDSSolverTest.h>
<<<<<<< HEAD
#include <phasar/PhasarLLVM/IfdsIde/SpecialSummaries.h>
#include <phasar/Utils/LLVMShorthands.h>
using namespace std;
=======
using namespace psr;
namespace psr{
>>>>>>> adcbdf56

IFDSSolverTest::IFDSSolverTest(IFDSSolverTest::i_t icfg,
                               vector<string> EntryPoints)
    : DefaultIFDSTabulationProblem(icfg), EntryPoints(EntryPoints) {
  IFDSSolverTest::zerovalue = createZeroValue();
}

shared_ptr<FlowFunction<IFDSSolverTest::d_t>>
IFDSSolverTest::getNormalFlowFunction(IFDSSolverTest::n_t curr,
                                      IFDSSolverTest::n_t succ) {
  auto &lg = lg::get();
  BOOST_LOG_SEV(lg, DEBUG) << "IFDSSolverTest::getNormalFlowFunction()";
  return Identity<IFDSSolverTest::d_t>::getInstance();
}

shared_ptr<FlowFunction<IFDSSolverTest::d_t>>
IFDSSolverTest::getCallFlowFunction(IFDSSolverTest::n_t callStmt,
                                    IFDSSolverTest::m_t destMthd) {
  auto &lg = lg::get();
  BOOST_LOG_SEV(lg, DEBUG) << "IFDSSolverTest::getCallFlowFunction()";
  return Identity<IFDSSolverTest::d_t>::getInstance();
}

shared_ptr<FlowFunction<IFDSSolverTest::d_t>>
IFDSSolverTest::getRetFlowFunction(IFDSSolverTest::n_t callSite,
                                   IFDSSolverTest::m_t calleeMthd,
                                   IFDSSolverTest::n_t exitStmt,
                                   IFDSSolverTest::n_t retSite) {
  auto &lg = lg::get();
  BOOST_LOG_SEV(lg, DEBUG) << "IFDSSolverTest::getRetFlowFunction()";
  return Identity<IFDSSolverTest::d_t>::getInstance();
}

shared_ptr<FlowFunction<IFDSSolverTest::d_t>>
IFDSSolverTest::getCallToRetFlowFunction(IFDSSolverTest::n_t callSite,
                                         IFDSSolverTest::n_t retSite,
                                         set<IFDSSolverTest::m_t> callees) {
  auto &lg = lg::get();
  BOOST_LOG_SEV(lg, DEBUG) << "IFDSSolverTest::getCallToRetFlowFunction()";
  return Identity<IFDSSolverTest::d_t>::getInstance();
}

shared_ptr<FlowFunction<IFDSSolverTest::d_t>>
IFDSSolverTest::getSummaryFlowFunction(IFDSSolverTest::n_t callStmt,
                                       IFDSSolverTest::m_t destMthd) {
  return nullptr;
}

map<IFDSSolverTest::n_t, set<IFDSSolverTest::d_t>>
IFDSSolverTest::initialSeeds() {
  auto &lg = lg::get();
  BOOST_LOG_SEV(lg, DEBUG) << "IFDSSolverTest::initialSeeds()";
  map<IFDSSolverTest::n_t, set<IFDSSolverTest::d_t>> SeedMap;
  for (auto &EntryPoint : EntryPoints) {
    SeedMap.insert(std::make_pair(&icfg.getMethod(EntryPoint)->front().front(),
                                  set<IFDSSolverTest::d_t>({zeroValue()})));
  }
  return SeedMap;
}

IFDSSolverTest::d_t IFDSSolverTest::createZeroValue() {
  // create a special value to represent the zero value!
  return LLVMZeroValue::getInstance();
}

bool IFDSSolverTest::isZeroValue(IFDSSolverTest::d_t d) const {
  return isLLVMZeroValue(d);
}

string IFDSSolverTest::DtoString(IFDSSolverTest::d_t d) const {
  return llvmIRToString(d);
}

string IFDSSolverTest::NtoString(IFDSSolverTest::n_t n) const {
  return llvmIRToString(n);
}

string IFDSSolverTest::MtoString(IFDSSolverTest::m_t m) const {
  return m->getName().str();
}
}//namespace psr<|MERGE_RESOLUTION|>--- conflicted
+++ resolved
@@ -14,14 +14,8 @@
 #include <phasar/PhasarLLVM/IfdsIde/FlowFunctions/Gen.h>
 #include <phasar/PhasarLLVM/IfdsIde/FlowFunctions/Kill.h>
 #include <phasar/PhasarLLVM/IfdsIde/Problems/IFDSSolverTest.h>
-<<<<<<< HEAD
-#include <phasar/PhasarLLVM/IfdsIde/SpecialSummaries.h>
-#include <phasar/Utils/LLVMShorthands.h>
-using namespace std;
-=======
 using namespace psr;
-namespace psr{
->>>>>>> adcbdf56
+namespace psr {
 
 IFDSSolverTest::IFDSSolverTest(IFDSSolverTest::i_t icfg,
                                vector<string> EntryPoints)
@@ -102,4 +96,4 @@
 string IFDSSolverTest::MtoString(IFDSSolverTest::m_t m) const {
   return m->getName().str();
 }
-}//namespace psr+} // namespace psr