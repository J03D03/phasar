/******************************************************************************
 * Copyright (c) 2017 Philipp Schubert.
 * All rights reserved. This program and the accompanying materials are made
 * available under the terms of LICENSE.txt.
 *
 * Contributors:
 *     Philipp Schubert and others
 *****************************************************************************/

#include <llvm/IR/Function.h>
#include <llvm/IR/Instruction.h>
#include <llvm/IR/Instructions.h>
#include <llvm/IR/LLVMContext.h>
#include <llvm/IR/Type.h>
#include <llvm/IR/Value.h>
#include <phasar/PhasarLLVM/ControlFlow/LLVMBasedICFG.h>
#include <phasar/PhasarLLVM/IfdsIde/DefaultSeeds.h>
#include <phasar/PhasarLLVM/IfdsIde/EdgeFunctions/EdgeIdentity.h>
#include <phasar/PhasarLLVM/IfdsIde/FlowFunction.h>
#include <phasar/PhasarLLVM/IfdsIde/FlowFunctions/Identity.h>
#include <phasar/PhasarLLVM/IfdsIde/LLVMZeroValue.h>
#include <phasar/PhasarLLVM/IfdsIde/Problems/IDESolverTest.h>
<<<<<<< HEAD
#include <phasar/Utils/LLVMShorthands.h>
using namespace std;
=======
using namespace psr;
namespace psr{
>>>>>>> adcbdf56

IDESolverTest::IDESolverTest(IDESolverTest::i_t icfg,
                             vector<string> EntryPoints)
    : DefaultIDETabulationProblem(icfg), EntryPoints(EntryPoints) {
  DefaultIDETabulationProblem::zerovalue = createZeroValue();
}

// start formulating our analysis by specifying the parts required for IFDS

shared_ptr<FlowFunction<IDESolverTest::d_t>>
IDESolverTest::getNormalFlowFunction(IDESolverTest::n_t curr,
                                     IDESolverTest::n_t succ) {
  cout << "IDESolverTest::getNormalFlowFunction()\n";
  return Identity<IDESolverTest::d_t>::getInstance();
}

shared_ptr<FlowFunction<IDESolverTest::d_t>>
IDESolverTest::getCallFlowFunction(IDESolverTest::n_t callStmt,
                                   IDESolverTest::m_t destMthd) {
  cout << "IDESolverTest::getCallFlowFunction()\n";
  return Identity<IDESolverTest::d_t>::getInstance();
}

shared_ptr<FlowFunction<IDESolverTest::d_t>> IDESolverTest::getRetFlowFunction(
    IDESolverTest::n_t callSite, IDESolverTest::m_t calleeMthd,
    IDESolverTest::n_t exitStmt, IDESolverTest::n_t retSite) {
  cout << "IDESolverTest::getRetFlowFunction()\n";
  return Identity<IDESolverTest::d_t>::getInstance();
}

shared_ptr<FlowFunction<IDESolverTest::d_t>>
IDESolverTest::getCallToRetFlowFunction(IDESolverTest::n_t callSite,
                                        IDESolverTest::n_t retSite,
set<IDESolverTest::m_t> callees) {
  cout << "IDESolverTest::getCallToRetFlowFunction()\n";
  return Identity<IDESolverTest::d_t>::getInstance();
}

shared_ptr<FlowFunction<IDESolverTest::d_t>>
IDESolverTest::getSummaryFlowFunction(IDESolverTest::n_t callStmt,
                                      IDESolverTest::m_t destMthd) {
  return nullptr;
}

map<IDESolverTest::n_t, set<IDESolverTest::d_t>> IDESolverTest::initialSeeds() {
  cout << "IDESolverTest::initialSeeds()\n";
  map<IDESolverTest::n_t, set<IDESolverTest::d_t>> SeedMap;
  for (auto &EntryPoint : EntryPoints) {
    SeedMap.insert(std::make_pair(&icfg.getMethod(EntryPoint)->front().front(),
                                  set<IDESolverTest::d_t>({zeroValue()})));
  }
  return SeedMap;
}

IDESolverTest::d_t IDESolverTest::createZeroValue() {
  cout << "IDESolverTest::createZeroValue()\n";
  // create a special value to represent the zero value!
  return LLVMZeroValue::getInstance();
}

bool IDESolverTest::isZeroValue(IDESolverTest::d_t d) const {
  return isLLVMZeroValue(d);
}

// in addition provide specifications for the IDE parts

shared_ptr<EdgeFunction<IDESolverTest::v_t>>
IDESolverTest::getNormalEdgeFunction(IDESolverTest::n_t curr,
                                     IDESolverTest::d_t currNode,
                                     IDESolverTest::n_t succ,
                                     IDESolverTest::d_t succNode) {
  cout << "IDESolverTest::getNormalEdgeFunction()\n";
  return EdgeIdentity<IDESolverTest::v_t>::getInstance();
}

shared_ptr<EdgeFunction<IDESolverTest::v_t>> IDESolverTest::getCallEdgeFunction(
    IDESolverTest::n_t callStmt, IDESolverTest::d_t srcNode,
    IDESolverTest::m_t destiantionMethod, IDESolverTest::d_t destNode) {
  cout << "IDESolverTest::getCallEdgeFunction()\n";
  return EdgeIdentity<IDESolverTest::v_t>::getInstance();
}

shared_ptr<EdgeFunction<IDESolverTest::v_t>>
IDESolverTest::getReturnEdgeFunction(IDESolverTest::n_t callSite,
                                     IDESolverTest::m_t calleeMethod,
                                     IDESolverTest::n_t exitStmt,
                                     IDESolverTest::d_t exitNode,
                                     IDESolverTest::n_t reSite,
                                     IDESolverTest::d_t retNode) {
  cout << "IDESolverTest::getReturnEdgeFunction()\n";
  return EdgeIdentity<IDESolverTest::v_t>::getInstance();
}

shared_ptr<EdgeFunction<IDESolverTest::v_t>>
IDESolverTest::getCallToReturnEdgeFunction(IDESolverTest::n_t callSite,
                                           IDESolverTest::d_t callNode,
                                           IDESolverTest::n_t retSite,
                                           IDESolverTest::d_t retSiteNode) {
  cout << "IDESolverTest::getCallToReturnEdgeFunction()\n";
  return EdgeIdentity<IDESolverTest::v_t>::getInstance();
}

shared_ptr<EdgeFunction<IDESolverTest::v_t>>
IDESolverTest::getSummaryEdgeFunction(IDESolverTest::n_t callStmt,
                                      IDESolverTest::d_t callNode,
                                      IDESolverTest::n_t retSite,
                                      IDESolverTest::d_t retSiteNode) {
  cout << "IDESolverTest::getSummaryEdgeFunction()\n";
  return EdgeIdentity<IDESolverTest::v_t>::getInstance();
}

IDESolverTest::v_t IDESolverTest::topElement() {
  cout << "IDESolverTest::topElement()\n";
  return nullptr;
}

IDESolverTest::v_t IDESolverTest::bottomElement() {
  cout << "IDESolverTest::bottomElement()\n";
  return nullptr;
}

IDESolverTest::v_t IDESolverTest::join(IDESolverTest::v_t lhs,
                                       IDESolverTest::v_t rhs) {
  cout << "IDESolverTest::join()\n";
  return nullptr;
}

shared_ptr<EdgeFunction<IDESolverTest::v_t>> IDESolverTest::allTopFunction() {
  cout << "IDESolverTest::allTopFunction()\n";
  return make_shared<IDESolverTestAllTop>();
}

IDESolverTest::v_t
IDESolverTest::IDESolverTestAllTop::computeTarget(IDESolverTest::v_t source) {
  cout << "IDESolverTest::IDESolverTestAllTop::computeTarget()\n";
  return nullptr;
}

shared_ptr<EdgeFunction<IDESolverTest::v_t>>
IDESolverTest::IDESolverTestAllTop::composeWith(
    shared_ptr<EdgeFunction<IDESolverTest::v_t>> secondFunction) {
  cout << "IDESolverTest::IDESolverTestAllTop::composeWith()\n";
  return EdgeIdentity<IDESolverTest::v_t>::getInstance();
}

shared_ptr<EdgeFunction<IDESolverTest::v_t>>
IDESolverTest::IDESolverTestAllTop::joinWith(
    shared_ptr<EdgeFunction<IDESolverTest::v_t>> otherFunction) {
  cout << "IDESolverTest::IDESolverTestAllTop::joinWith()\n";
  return EdgeIdentity<IDESolverTest::v_t>::getInstance();
}

bool IDESolverTest::IDESolverTestAllTop::equalTo(
    shared_ptr<EdgeFunction<IDESolverTest::v_t>> other) {
  cout << "IDESolverTest::IDESolverTestAllTop::equalTo()\n";
  return false;
}

string IDESolverTest::DtoString(IDESolverTest::d_t d) const {
  return llvmIRToString(d);
}

string IDESolverTest::VtoString(IDESolverTest::v_t v) const {
  // return llvmIRToString(v);
  return "empty V test";
}

string IDESolverTest::NtoString(IDESolverTest::n_t n) const {
  return llvmIRToString(n);
}

string IDESolverTest::MtoString(IDESolverTest::m_t m) const {
  return m->getName().str();
}

}//namespace psr<|MERGE_RESOLUTION|>--- conflicted
+++ resolved
@@ -20,13 +20,8 @@
 #include <phasar/PhasarLLVM/IfdsIde/FlowFunctions/Identity.h>
 #include <phasar/PhasarLLVM/IfdsIde/LLVMZeroValue.h>
 #include <phasar/PhasarLLVM/IfdsIde/Problems/IDESolverTest.h>
-<<<<<<< HEAD
-#include <phasar/Utils/LLVMShorthands.h>
-using namespace std;
-=======
 using namespace psr;
-namespace psr{
->>>>>>> adcbdf56
+namespace psr {
 
 IDESolverTest::IDESolverTest(IDESolverTest::i_t icfg,
                              vector<string> EntryPoints)
@@ -60,7 +55,7 @@
 shared_ptr<FlowFunction<IDESolverTest::d_t>>
 IDESolverTest::getCallToRetFlowFunction(IDESolverTest::n_t callSite,
                                         IDESolverTest::n_t retSite,
-set<IDESolverTest::m_t> callees) {
+                                        set<IDESolverTest::m_t> callees) {
   cout << "IDESolverTest::getCallToRetFlowFunction()\n";
   return Identity<IDESolverTest::d_t>::getInstance();
 }
@@ -202,4 +197,4 @@
   return m->getName().str();
 }
 
-}//namespace psr+} // namespace psr