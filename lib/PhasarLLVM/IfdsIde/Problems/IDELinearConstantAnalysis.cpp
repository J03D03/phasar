/******************************************************************************
 * Copyright (c) 2017 Philipp Schubert.
 * All rights reserved. This program and the accompanying materials are made
 * available under the terms of LICENSE.txt.
 *
 * Contributors:
 *     Philipp Schubert and others
 *****************************************************************************/

#include <functional>
#include <limits>
#include <utility>

#include <llvm/IR/Function.h>
#include <llvm/IR/Instruction.h>
#include <llvm/IR/Instructions.h>
#include <llvm/IR/LLVMContext.h>
#include <llvm/IR/Type.h>
#include <llvm/IR/Value.h>

#include <phasar/PhasarLLVM/ControlFlow/LLVMBasedICFG.h>
#include <phasar/PhasarLLVM/IfdsIde/EdgeFunctions/AllBottom.h>
#include <phasar/PhasarLLVM/IfdsIde/EdgeFunctions/EdgeIdentity.h>
#include <phasar/PhasarLLVM/IfdsIde/FlowFunction.h>
#include <phasar/PhasarLLVM/IfdsIde/FlowFunctions/Gen.h>
#include <phasar/PhasarLLVM/IfdsIde/FlowFunctions/GenAll.h>
#include <phasar/PhasarLLVM/IfdsIde/FlowFunctions/GenIf.h>
#include <phasar/PhasarLLVM/IfdsIde/FlowFunctions/Identity.h>
#include <phasar/PhasarLLVM/IfdsIde/FlowFunctions/KillAll.h>
#include <phasar/PhasarLLVM/IfdsIde/LLVMZeroValue.h>
#include <phasar/PhasarLLVM/IfdsIde/Problems/IDELinearConstantAnalysis.h>
#include <phasar/Utils/LLVMShorthands.h>
<<<<<<< HEAD
#include <utility>
=======
>>>>>>> f5d7eeb2

using namespace std;
using namespace psr;

namespace psr {
// Initialize debug counter for edge functions
unsigned IDELinearConstantAnalysis::StoreConstCount = 0;
unsigned IDELinearConstantAnalysis::LoadStoreValueCount = 0;
unsigned IDELinearConstantAnalysis::BinaryCount = 0;
unsigned IDELinearConstantAnalysis::EdgeComposerCount = 0;

const IDELinearConstantAnalysis::v_t IDELinearConstantAnalysis::TOP =
    std::numeric_limits<IDELinearConstantAnalysis::v_t>::min();

const IDELinearConstantAnalysis::v_t IDELinearConstantAnalysis::BOTTOM =
    std::numeric_limits<IDELinearConstantAnalysis::v_t>::max();

IDELinearConstantAnalysis::IDELinearConstantAnalysis(
    IDELinearConstantAnalysis::i_t &icfg, vector<string> EntryPoints)
    : DefaultIDETabulationProblem(icfg), EntryPoints(EntryPoints) {
  DefaultIDETabulationProblem::zerovalue = createZeroValue();
}

IDELinearConstantAnalysis::~IDELinearConstantAnalysis() {
  IDELinearConstantAnalysis::StoreConstCount = 0;
  IDELinearConstantAnalysis::LoadStoreValueCount = 0;
  IDELinearConstantAnalysis::BinaryCount = 0;
  IDELinearConstantAnalysis::EdgeComposerCount = 0;
}

// Start formulating our analysis by specifying the parts required for IFDS

shared_ptr<FlowFunction<IDELinearConstantAnalysis::d_t>>
IDELinearConstantAnalysis::getNormalFlowFunction(
    IDELinearConstantAnalysis::n_t curr, IDELinearConstantAnalysis::n_t succ) {
  auto &lg = lg::get();
  BOOST_LOG_SEV(lg, DEBUG)
      << "IDELinearConstantAnalysis::getNormalFlowFunction()";
  // Check commandline arguments, e.g. argc, and generate all integer
  // typed arguments.
  // if (curr->getFunction()->getName().str() == "main" &&
  //     icfg.isStartPoint(curr)) {
  //   set<IDELinearConstantAnalysis::d_t> CmdArgs;
  //   for (auto &Arg : curr->getFunction()->args()) {
  //     if (Arg.getType()->isIntegerTy()) {
  //       CmdArgs.insert(&Arg);
  //       if (bl::core::get()->get_logging_enabled()) {
  //         std::string cmdarg_str;
  //         llvm::raw_string_ostream rso(cmdarg_str);
  //         Arg.print(rso);
  //         BOOST_LOG_SEV(lg, DEBUG) << "CmdArg: " << rso.str();
  //       }
  //     }
  //   }
  //   BOOST_LOG_SEV(lg, DEBUG) << ' ';
  //   return make_shared<GenAll<IDELinearConstantAnalysis::d_t>>(CmdArgs,
  //                                                              zeroValue());
  // }
  // BOOST_LOG_SEV(lg, DEBUG) << ' ';
  // Check store instructions. Store instructions override previous value
  // of their pointer operand, i.e. kills previous fact (= pointer operand).
  if (auto Store = llvm::dyn_cast<llvm::StoreInst>(curr)) {
    IDELinearConstantAnalysis::d_t PointerOp = Store->getPointerOperand();
    IDELinearConstantAnalysis::d_t ValueOp = Store->getValueOperand();
    // Case I: Storing a constant integer.
    if (llvm::isa<llvm::ConstantInt>(ValueOp)) {
      struct LCAFF : FlowFunction<IDELinearConstantAnalysis::d_t> {
        IDELinearConstantAnalysis::d_t PointerOp, ZeroValue;
        LCAFF(IDELinearConstantAnalysis::d_t PointerOperand,
              IDELinearConstantAnalysis::d_t ZeroValue)
            : PointerOp(PointerOperand), ZeroValue(ZeroValue) {}
        set<IDELinearConstantAnalysis::d_t>
        computeTargets(IDELinearConstantAnalysis::d_t source) override {
          if (source == PointerOp) {
            return {};
          } else if (source == ZeroValue) {
            return {source, PointerOp};
          } else {
            return {source};
          }
        }
      };
      return make_shared<LCAFF>(PointerOp, zeroValue());
    }
    // Case II: Storing an integer typed value.
    if (ValueOp->getType()->isIntegerTy()) {
      struct LCAFF : FlowFunction<IDELinearConstantAnalysis::d_t> {
        IDELinearConstantAnalysis::d_t PointerOp, ValueOp;
        LCAFF(IDELinearConstantAnalysis::d_t PointerOperand,
              IDELinearConstantAnalysis::d_t ValueOperand)
            : PointerOp(PointerOperand), ValueOp(ValueOperand) {}
        set<IDELinearConstantAnalysis::d_t>
        computeTargets(IDELinearConstantAnalysis::d_t source) override {
          if (source == PointerOp) {
            return {};
          } else if (source == ValueOp) {
            return {source, PointerOp};
          } else {
            return {source};
          }
        }
      };
      return make_shared<LCAFF>(PointerOp, ValueOp);
    }
  }
  // check load instructions
  if (auto Load = llvm::dyn_cast<llvm::LoadInst>(curr)) {
    // only consider i32 load
    if (Load->getPointerOperandType()->getPointerElementType()->isIntegerTy()) {
      return make_shared<GenIf<IDELinearConstantAnalysis::d_t>>(
          Load, zeroValue(), [Load](IDELinearConstantAnalysis::d_t source) {
            return source == Load->getPointerOperand();
          });
    }
  }
  // check for binary operations: add, sub, mul, udiv/sdiv, urem/srem
  if (llvm::isa<llvm::BinaryOperator>(curr)) {
    auto lop = curr->getOperand(0);
    auto rop = curr->getOperand(1);
    return make_shared<GenIf<IDELinearConstantAnalysis::d_t>>(
        curr, zeroValue(),
        [this, lop, rop](IDELinearConstantAnalysis::d_t source) {
          return (source != zerovalue &&
                  ((lop == source && llvm::isa<llvm::ConstantInt>(rop)) ||
                   (rop == source && llvm::isa<llvm::ConstantInt>(lop)))) ||
                 (source == zerovalue && llvm::isa<llvm::ConstantInt>(lop) &&
                  llvm::isa<llvm::ConstantInt>(rop));
        });
  }
  return Identity<IDELinearConstantAnalysis::d_t>::getInstance();
}

shared_ptr<FlowFunction<IDELinearConstantAnalysis::d_t>>
IDELinearConstantAnalysis::getCallFlowFunction(
    IDELinearConstantAnalysis::n_t callStmt,
    IDELinearConstantAnalysis::m_t destMthd) {
  auto &lg = lg::get();
  BOOST_LOG_SEV(lg, DEBUG)
      << "IDELinearConstantAnalysis::getCallFlowFunction()";
  BOOST_LOG_SEV(lg, DEBUG) << ' ';
  // Map the actual parameters into the formal parameters
  if (llvm::isa<llvm::CallInst>(callStmt) ||
      llvm::isa<llvm::InvokeInst>(callStmt)) {
    struct LCAFF : FlowFunction<const llvm::Value *> {
      vector<const llvm::Value *> actuals;
      vector<const llvm::Value *> formals;
      LCAFF(llvm::ImmutableCallSite callSite,
            IDELinearConstantAnalysis::m_t destMthd) {
        // Set up the actual parameters
        for (unsigned idx = 0; idx < callSite.getNumArgOperands(); ++idx) {
          actuals.push_back(callSite.getArgOperand(idx));
        }
        // Set up the formal parameters
        for (unsigned idx = 0; idx < destMthd->arg_size(); ++idx) {
          formals.push_back(getNthFunctionArgument(destMthd, idx));
        }
      }
      set<IDELinearConstantAnalysis::d_t>
      computeTargets(IDELinearConstantAnalysis::d_t source) override {
        set<IDELinearConstantAnalysis::d_t> res;
        for (unsigned idx = 0; idx < actuals.size(); ++idx) {
          // Ordinary case: Just perform mapping
          if (source == actuals[idx]) {
            res.insert(formals[idx]); // corresponding formal
          }
          // Special case: Check if function is called with integer literals as
          // parameter
          if (isLLVMZeroValue(source) &&
              llvm::isa<llvm::ConstantInt>(actuals[idx])) {
            res.insert(formals[idx]); // corresponding formal
          }
        }
        return res;
      }
    };
    return make_shared<LCAFF>(llvm::ImmutableCallSite(callStmt), destMthd);
  }
  // Pass everything else as identity
  return Identity<IDELinearConstantAnalysis::d_t>::getInstance();
}

shared_ptr<FlowFunction<IDELinearConstantAnalysis::d_t>>
IDELinearConstantAnalysis::getRetFlowFunction(
    IDELinearConstantAnalysis::n_t callSite,
    IDELinearConstantAnalysis::m_t calleeMthd,
    IDELinearConstantAnalysis::n_t exitStmt,
    IDELinearConstantAnalysis::n_t retSite) {
  auto &lg = lg::get();
  BOOST_LOG_SEV(lg, DEBUG) << "IDELinearConstantAnalysis::getRetFlowFunction()";
  BOOST_LOG_SEV(lg, DEBUG) << ' ';
  // Handle the case: %x = call i32 ...
  if (callSite->getType()->isIntegerTy()) {
    auto Return = llvm::dyn_cast<llvm::ReturnInst>(exitStmt);
    auto ReturnValue = Return->getReturnValue();
    struct LCAFF : FlowFunction<IDELinearConstantAnalysis::d_t> {
      IDELinearConstantAnalysis::n_t callSite;
      IDELinearConstantAnalysis::d_t ReturnValue;
      LCAFF(IDELinearConstantAnalysis::n_t cs,
            IDELinearConstantAnalysis::d_t retVal)
          : callSite(cs), ReturnValue(retVal) {}
      set<IDELinearConstantAnalysis::d_t>
      computeTargets(IDELinearConstantAnalysis::d_t source) override {
        set<IDELinearConstantAnalysis::d_t> res;
        // Collect return value fact
        if (source == ReturnValue) {
          res.insert(callSite);
        }
        // Return value is integer literal
        if (isLLVMZeroValue(source) &&
            llvm::isa<llvm::ConstantInt>(ReturnValue)) {
          res.insert(callSite);
        }
        return res;
      }
    };
    return make_shared<LCAFF>(callSite, ReturnValue);
  }
  // All other facts are killed at this point
  return KillAll<IDELinearConstantAnalysis::d_t>::getInstance();
}

shared_ptr<FlowFunction<IDELinearConstantAnalysis::d_t>>
IDELinearConstantAnalysis::getCallToRetFlowFunction(
    IDELinearConstantAnalysis::n_t callSite,
    IDELinearConstantAnalysis::n_t retSite, std::set<m_t> callees) {
  auto &lg = lg::get();
  BOOST_LOG_SEV(lg, DEBUG)
      << "IDELinearConstantAnalysis::getCallToRetFlowFunction()";
  BOOST_LOG_SEV(lg, DEBUG) << ' ';
  return Identity<IDELinearConstantAnalysis::d_t>::getInstance();
}

shared_ptr<FlowFunction<IDELinearConstantAnalysis::d_t>>
IDELinearConstantAnalysis::getSummaryFlowFunction(
    IDELinearConstantAnalysis::n_t callStmt,
    IDELinearConstantAnalysis::m_t destMthd) {
  auto &lg = lg::get();
  BOOST_LOG_SEV(lg, DEBUG)
      << "IDELinearConstantAnalysis::getSummaryFlowFunction()";
  BOOST_LOG_SEV(lg, DEBUG) << ' ';
  return nullptr;
}

map<IDELinearConstantAnalysis::n_t, set<IDELinearConstantAnalysis::d_t>>
IDELinearConstantAnalysis::initialSeeds() {
  // Check commandline arguments, e.g. argc, and generate all integer
  // typed arguments.
  map<IDELinearConstantAnalysis::n_t, set<IDELinearConstantAnalysis::d_t>>
      SeedMap;
  for (auto &EntryPoint : EntryPoints) {
    if (EntryPoint == "main") {
      set<IDELinearConstantAnalysis::d_t> CmdArgs;
      for (auto &Arg : icfg.getMethod(EntryPoint)->args()) {
        if (Arg.getType()->isIntegerTy()) {
          CmdArgs.insert(&Arg);
        }
      }
      CmdArgs.insert(zeroValue());
      SeedMap.insert(
          make_pair(&icfg.getMethod(EntryPoint)->front().front(), CmdArgs));
    } else {
      SeedMap.insert(
          make_pair(&icfg.getMethod(EntryPoint)->front().front(),
                    set<IDELinearConstantAnalysis::d_t>({zeroValue()})));
    }
  }
  return SeedMap;
}

IDELinearConstantAnalysis::d_t IDELinearConstantAnalysis::createZeroValue() {
  // create a special value to represent the zero value!
  return LLVMZeroValue::getInstance();
}

bool IDELinearConstantAnalysis::isZeroValue(
    IDELinearConstantAnalysis::d_t d) const {
  return isLLVMZeroValue(d);
}

// In addition provide specifications for the IDE parts

shared_ptr<EdgeFunction<IDELinearConstantAnalysis::v_t>>
IDELinearConstantAnalysis::getNormalEdgeFunction(
    IDELinearConstantAnalysis::n_t curr,
    IDELinearConstantAnalysis::d_t currNode,
    IDELinearConstantAnalysis::n_t succ,
    IDELinearConstantAnalysis::d_t succNode) {
  auto &lg = lg::get();
  BOOST_LOG_SEV(lg, DEBUG)
      << "IDELinearConstantAnalysis::getNormalEdgeFunction()";
  BOOST_LOG_SEV(lg, DEBUG) << "(N) Curr Inst : "
                           << IDELinearConstantAnalysis::NtoString(curr);
  BOOST_LOG_SEV(lg, DEBUG) << "(D) Curr Node :   "
                           << IDELinearConstantAnalysis::DtoString(currNode);
  BOOST_LOG_SEV(lg, DEBUG) << "(N) Succ Inst : "
                           << IDELinearConstantAnalysis::NtoString(succ);
  BOOST_LOG_SEV(lg, DEBUG) << "(D) Succ Node :   "
                           << IDELinearConstantAnalysis::DtoString(succNode);
  // All_Bottom for zero value
  if (isZeroValue(currNode) && isZeroValue(succNode)) {
    BOOST_LOG_SEV(lg, DEBUG) << "Case: Zero value.";
    BOOST_LOG_SEV(lg, DEBUG) << ' ';
    return make_shared<AllBottom<IDELinearConstantAnalysis::v_t>>(
        bottomElement());
  }
  // Check store instruction
  if (auto Store = llvm::dyn_cast<llvm::StoreInst>(curr)) {
    IDELinearConstantAnalysis::d_t pointerOperand = Store->getPointerOperand();
    IDELinearConstantAnalysis::d_t valueOperand = Store->getValueOperand();
    if (pointerOperand == succNode) {
      // Case I: Storing a constant integer.
      if (isZeroValue(currNode) && llvm::isa<llvm::ConstantInt>(valueOperand)) {
        BOOST_LOG_SEV(lg, DEBUG) << "Case: Storing constant integer.";
        BOOST_LOG_SEV(lg, DEBUG) << ' ';
        auto CI = llvm::dyn_cast<llvm::ConstantInt>(valueOperand);
        auto IntConst = CI->getSExtValue();
        return make_shared<IDELinearConstantAnalysis::StoreConstant>(IntConst);
      }
      // Case II: Storing an integer typed value.
      if (currNode != succNode && valueOperand->getType()->isIntegerTy()) {
        BOOST_LOG_SEV(lg, DEBUG) << "Case: Storing an integer typed value.";
        BOOST_LOG_SEV(lg, DEBUG) << ' ';
        return make_shared<IDELinearConstantAnalysis::LoadStoreValueIdentity>();
      }
    }
  }

  // Check load instruction
  if (auto Load = llvm::dyn_cast<llvm::LoadInst>(curr)) {
    if (Load == succNode) {
      BOOST_LOG_SEV(lg, DEBUG) << "Case: Loading an integer typed value.";
      BOOST_LOG_SEV(lg, DEBUG) << ' ';
      return make_shared<IDELinearConstantAnalysis::LoadStoreValueIdentity>();
    }
  }
  // Check for binary operations add, sub, mul, udiv/sdiv and urem/srem
  if (curr == succNode && llvm::isa<llvm::BinaryOperator>(curr)) {
    BOOST_LOG_SEV(lg, DEBUG) << "Case: Binary operation.";
    BOOST_LOG_SEV(lg, DEBUG) << ' ';
    unsigned OP = curr->getOpcode();
    auto lop = curr->getOperand(0);
    auto rop = curr->getOperand(1);
    struct LCAEF : EdgeFunction<IDELinearConstantAnalysis::v_t>,
                   enable_shared_from_this<LCAEF> {
      const unsigned EdgeFunctionID, Op;
      IDELinearConstantAnalysis::d_t lop, rop, currNode;
      LCAEF(const unsigned Op, IDELinearConstantAnalysis::d_t lop,
            IDELinearConstantAnalysis::d_t rop,
            IDELinearConstantAnalysis::d_t currNode)
          : EdgeFunctionID(++IDELinearConstantAnalysis::BinaryCount), Op(Op),
            lop(lop), rop(rop), currNode(currNode) {}

      IDELinearConstantAnalysis::v_t
      computeTarget(IDELinearConstantAnalysis::v_t source) override {
        auto &lg = lg::get();
        BOOST_LOG_SEV(lg, DEBUG) << "Left Op   : " << llvmIRToString(lop);
        BOOST_LOG_SEV(lg, DEBUG) << "Right Op  : " << llvmIRToString(rop);
        BOOST_LOG_SEV(lg, DEBUG) << "Curr Node : " << llvmIRToString(currNode);
        BOOST_LOG_SEV(lg, DEBUG) << ' ';
        if (lop == currNode && llvm::isa<llvm::ConstantInt>(rop)) {
          auto ric = llvm::dyn_cast<llvm::ConstantInt>(rop);
          return IDELinearConstantAnalysis::executeBinOperation(
              Op, source, ric->getSExtValue());
        } else if (rop == currNode && llvm::isa<llvm::ConstantInt>(lop)) {
          auto lic = llvm::dyn_cast<llvm::ConstantInt>(lop);
          return IDELinearConstantAnalysis::executeBinOperation(
              Op, lic->getSExtValue(), source);
        } else if (isLLVMZeroValue(currNode) &&
                   llvm::isa<llvm::ConstantInt>(lop) &&
                   llvm::isa<llvm::ConstantInt>(rop)) {
          auto lic = llvm::dyn_cast<llvm::ConstantInt>(lop);
          auto ric = llvm::dyn_cast<llvm::ConstantInt>(rop);
          return IDELinearConstantAnalysis::executeBinOperation(
              Op, lic->getSExtValue(), ric->getSExtValue());
        }
        throw runtime_error(
            "Only linear constant propagation can be specified!");
      }

      shared_ptr<EdgeFunction<IDELinearConstantAnalysis::v_t>>
      composeWith(shared_ptr<EdgeFunction<IDELinearConstantAnalysis::v_t>>
                      secondFunction) override {
        if (auto *EI =
                dynamic_cast<EdgeIdentity<IDELinearConstantAnalysis::v_t> *>(
                    secondFunction.get())) {
          return this->shared_from_this();
        }
        if (auto *LSVI =
                dynamic_cast<LoadStoreValueIdentity *>(secondFunction.get())) {
          return this->shared_from_this();
        }
        return make_shared<IDELinearConstantAnalysis::EdgeFunctionComposer>(
            this->shared_from_this(), secondFunction);
      }

      shared_ptr<EdgeFunction<IDELinearConstantAnalysis::v_t>>
      joinWith(shared_ptr<EdgeFunction<IDELinearConstantAnalysis::v_t>>
                   otherFunction) override {
        if (otherFunction.get() == this ||
            otherFunction->equal_to(this->shared_from_this())) {
          return this->shared_from_this();
        }
        if (auto *AT = dynamic_cast<AllTop<IDELinearConstantAnalysis::v_t> *>(
                otherFunction.get())) {
          return this->shared_from_this();
        }
        return make_shared<AllBottom<IDELinearConstantAnalysis::v_t>>(
            IDELinearConstantAnalysis::BOTTOM);
      }

      bool equal_to(shared_ptr<EdgeFunction<IDELinearConstantAnalysis::v_t>>
                        other) const override {
        // could be more precise - compare op,lop and rop?
        return this == other.get();
      }

      virtual void print(std::ostream &OS,
                         bool isForDebug = false) const override {
        OS << "Binary_" << EdgeFunctionID;
      }
    };
    return make_shared<LCAEF>(OP, lop, rop, currNode);
  }
  BOOST_LOG_SEV(lg, DEBUG) << "Case: Edge identity.";
  BOOST_LOG_SEV(lg, DEBUG) << ' ';
  return EdgeIdentity<IDELinearConstantAnalysis::v_t>::getInstance();
}

shared_ptr<EdgeFunction<IDELinearConstantAnalysis::v_t>>
IDELinearConstantAnalysis::getCallEdgeFunction(
    IDELinearConstantAnalysis::n_t callStmt,
    IDELinearConstantAnalysis::d_t srcNode,
    IDELinearConstantAnalysis::m_t destiantionMethod,
    IDELinearConstantAnalysis::d_t destNode) {
  return EdgeIdentity<IDELinearConstantAnalysis::v_t>::getInstance();
}

shared_ptr<EdgeFunction<IDELinearConstantAnalysis::v_t>>
IDELinearConstantAnalysis::getReturnEdgeFunction(
    IDELinearConstantAnalysis::n_t callSite,
    IDELinearConstantAnalysis::m_t calleeMethod,
    IDELinearConstantAnalysis::n_t exitStmt,
    IDELinearConstantAnalysis::d_t exitNode,
    IDELinearConstantAnalysis::n_t reSite,
    IDELinearConstantAnalysis::d_t retNode) {
  return EdgeIdentity<IDELinearConstantAnalysis::v_t>::getInstance();
}

shared_ptr<EdgeFunction<IDELinearConstantAnalysis::v_t>>
IDELinearConstantAnalysis::getCallToReturnEdgeFunction(
    IDELinearConstantAnalysis::n_t callSite,
    IDELinearConstantAnalysis::d_t callNode,
    IDELinearConstantAnalysis::n_t retSite,
    IDELinearConstantAnalysis::d_t retSiteNode) {
  return EdgeIdentity<IDELinearConstantAnalysis::v_t>::getInstance();
}

shared_ptr<EdgeFunction<IDELinearConstantAnalysis::v_t>>
IDELinearConstantAnalysis::getSummaryEdgeFunction(
    IDELinearConstantAnalysis::n_t callStmt,
    IDELinearConstantAnalysis::d_t callNode,
    IDELinearConstantAnalysis::n_t retSite,
    IDELinearConstantAnalysis::d_t retSiteNode) {
  return EdgeIdentity<IDELinearConstantAnalysis::v_t>::getInstance();
}

IDELinearConstantAnalysis::v_t IDELinearConstantAnalysis::topElement() {
  return TOP;
}

IDELinearConstantAnalysis::v_t IDELinearConstantAnalysis::bottomElement() {
  return BOTTOM;
}

IDELinearConstantAnalysis::v_t
IDELinearConstantAnalysis::join(IDELinearConstantAnalysis::v_t lhs,
                                IDELinearConstantAnalysis::v_t rhs) {
  if (lhs == TOP && rhs != BOTTOM) {
    return rhs;
  } else if (rhs == TOP && lhs != BOTTOM) {
    return lhs;
  } else if (rhs == lhs) {
    return rhs;
  } else {
    return BOTTOM;
  }
}

shared_ptr<EdgeFunction<IDELinearConstantAnalysis::v_t>>
IDELinearConstantAnalysis::allTopFunction() {
  return make_shared<AllTop<IDELinearConstantAnalysis::v_t>>(TOP);
}

IDELinearConstantAnalysis::EdgeFunctionComposer::EdgeFunctionComposer(
    shared_ptr<EdgeFunction<IDELinearConstantAnalysis::v_t>> F,
    shared_ptr<EdgeFunction<IDELinearConstantAnalysis::v_t>> G)
    : EdgeFunctionID(++IDELinearConstantAnalysis::EdgeComposerCount), F(F),
      G(G) {}

IDELinearConstantAnalysis::v_t
IDELinearConstantAnalysis::EdgeFunctionComposer::computeTarget(
    IDELinearConstantAnalysis::v_t source) {
  return G->computeTarget(F->computeTarget(source));
}

shared_ptr<EdgeFunction<IDELinearConstantAnalysis::v_t>>
IDELinearConstantAnalysis::EdgeFunctionComposer::composeWith(
    shared_ptr<EdgeFunction<IDELinearConstantAnalysis::v_t>> secondFunction) {
  if (auto *EI = dynamic_cast<EdgeIdentity<IDELinearConstantAnalysis::v_t> *>(
          secondFunction.get())) {
    return this->shared_from_this();
  }
  if (auto *LSVI =
          dynamic_cast<LoadStoreValueIdentity *>(secondFunction.get())) {
    return this->shared_from_this();
  }
  return F->composeWith(G->composeWith(secondFunction));
}

shared_ptr<EdgeFunction<IDELinearConstantAnalysis::v_t>>
IDELinearConstantAnalysis::EdgeFunctionComposer::joinWith(
    shared_ptr<EdgeFunction<IDELinearConstantAnalysis::v_t>> otherFunction) {
  if (otherFunction.get() == this ||
      otherFunction->equal_to(this->shared_from_this())) {
    return this->shared_from_this();
  }
  if (auto *AT = dynamic_cast<AllTop<IDELinearConstantAnalysis::v_t> *>(
          otherFunction.get())) {
    return this->shared_from_this();
  }
  return make_shared<AllBottom<IDELinearConstantAnalysis::v_t>>(
      IDELinearConstantAnalysis::BOTTOM);
}

bool IDELinearConstantAnalysis::EdgeFunctionComposer::equal_to(
    shared_ptr<EdgeFunction<IDELinearConstantAnalysis::v_t>> other) const {
  if (auto EC = dynamic_cast<EdgeFunctionComposer *>(other.get())) {
    return F->equal_to(EC->F) && G->equal_to(EC->G);
  }
  return false;
}

void IDELinearConstantAnalysis::EdgeFunctionComposer::print(
    std::ostream &OS, bool isForDebug) const {
  OS << "EC_" << IDELinearConstantAnalysis::EdgeFunctionComposer::EdgeFunctionID
     << "[ " << F.get()->str() << " , " << G.get()->str() << " ]";
}

IDELinearConstantAnalysis::StoreConstant::StoreConstant(
    IDELinearConstantAnalysis::v_t IntConst)
    : EdgeFunctionID(++IDELinearConstantAnalysis::StoreConstCount),
      IntConst(IntConst) {}

IDELinearConstantAnalysis::v_t
IDELinearConstantAnalysis::StoreConstant::computeTarget(
    IDELinearConstantAnalysis::v_t source) {
  return IntConst;
}

shared_ptr<EdgeFunction<IDELinearConstantAnalysis::v_t>>
IDELinearConstantAnalysis::StoreConstant::composeWith(
    shared_ptr<EdgeFunction<IDELinearConstantAnalysis::v_t>> secondFunction) {
  if (auto *EI = dynamic_cast<EdgeIdentity<IDELinearConstantAnalysis::v_t> *>(
          secondFunction.get())) {
    return this->shared_from_this();
  }
  if (auto *LSVI =
          dynamic_cast<LoadStoreValueIdentity *>(secondFunction.get())) {
    return this->shared_from_this();
  }
  return make_shared<IDELinearConstantAnalysis::EdgeFunctionComposer>(
      this->shared_from_this(), secondFunction);
}

shared_ptr<EdgeFunction<IDELinearConstantAnalysis::v_t>>
IDELinearConstantAnalysis::StoreConstant::joinWith(
    shared_ptr<EdgeFunction<IDELinearConstantAnalysis::v_t>> otherFunction) {
  if (otherFunction.get() == this ||
      otherFunction->equal_to(this->shared_from_this())) {
    return this->shared_from_this();
  }
  return make_shared<AllBottom<IDELinearConstantAnalysis::v_t>>(
      IDELinearConstantAnalysis::BOTTOM);
}

bool IDELinearConstantAnalysis::StoreConstant::equal_to(
    shared_ptr<EdgeFunction<IDELinearConstantAnalysis::v_t>> other) const {
  if (auto *StC = dynamic_cast<IDELinearConstantAnalysis::StoreConstant *>(
          other.get())) {
    return (StC->IntConst == this->IntConst);
  }
  return this == other.get();
}

void IDELinearConstantAnalysis::StoreConstant::print(std::ostream &OS,
                                                     bool isForDebug) const {
  OS << "StoreConst_" << EdgeFunctionID;
}

IDELinearConstantAnalysis::LoadStoreValueIdentity::LoadStoreValueIdentity()
    : EdgeFunctionID(++IDELinearConstantAnalysis::LoadStoreValueCount) {}

IDELinearConstantAnalysis::v_t
IDELinearConstantAnalysis::LoadStoreValueIdentity::computeTarget(
    IDELinearConstantAnalysis::v_t source) {
  return source;
}

shared_ptr<EdgeFunction<IDELinearConstantAnalysis::v_t>>
IDELinearConstantAnalysis::LoadStoreValueIdentity::composeWith(
    shared_ptr<EdgeFunction<IDELinearConstantAnalysis::v_t>> secondFunction) {
  return secondFunction;
}

shared_ptr<EdgeFunction<IDELinearConstantAnalysis::v_t>>
IDELinearConstantAnalysis::LoadStoreValueIdentity::joinWith(
    shared_ptr<EdgeFunction<IDELinearConstantAnalysis::v_t>> otherFunction) {
  if (otherFunction.get() == this ||
      otherFunction->equal_to(this->shared_from_this())) {
    return this->shared_from_this();
  }
  if (auto *AT = dynamic_cast<AllTop<IDELinearConstantAnalysis::v_t> *>(
          otherFunction.get())) {
    return this->shared_from_this();
  }
  return make_shared<AllBottom<IDELinearConstantAnalysis::v_t>>(
      IDELinearConstantAnalysis::BOTTOM);
}

bool IDELinearConstantAnalysis::LoadStoreValueIdentity::equal_to(
    shared_ptr<EdgeFunction<IDELinearConstantAnalysis::v_t>> other) const {
  return this == other.get();
}

void IDELinearConstantAnalysis::LoadStoreValueIdentity::print(
    std::ostream &OS, bool isForDebug) const {
  OS << "Load/StoreValue_" << EdgeFunctionID;
}

// add, sub, mul, udiv/sdiv, urem/srem
IDELinearConstantAnalysis::v_t IDELinearConstantAnalysis::executeBinOperation(
    const unsigned op, IDELinearConstantAnalysis::v_t lop,
    IDELinearConstantAnalysis::v_t rop) {
  IDELinearConstantAnalysis::v_t res;
  switch (op) {
  case llvm::Instruction::Add:
    res = lop + rop;
    break;

  case llvm::Instruction::Sub:
    res = lop - rop;
    break;

  case llvm::Instruction::Mul:
    res = lop * rop;
    break;

  case llvm::Instruction::UDiv:
  case llvm::Instruction::SDiv:
    res = lop / rop;
    break;

  case llvm::Instruction::URem:
  case llvm::Instruction::SRem:
    res = lop % rop;
    break;

  default:
    throw runtime_error("Could not execute unknown operation '" +
                        to_string(op) + "'!");
  }
  return res;
}

string
IDELinearConstantAnalysis::DtoString(IDELinearConstantAnalysis::d_t d) const {
  return llvmIRToString(d);
}

string
IDELinearConstantAnalysis::VtoString(IDELinearConstantAnalysis::v_t v) const {
  return to_string(v);
}

string
IDELinearConstantAnalysis::NtoString(IDELinearConstantAnalysis::n_t n) const {
  return llvmIRToString(n);
}

string
IDELinearConstantAnalysis::MtoString(IDELinearConstantAnalysis::m_t m) const {
  return m->getName().str();
}

} // namespace psr<|MERGE_RESOLUTION|>--- conflicted
+++ resolved
@@ -7,10 +7,11 @@
  *     Philipp Schubert and others
  *****************************************************************************/
 
-#include <functional>
+// #include <functional>
 #include <limits>
 #include <utility>
 
+#include "llvm/IR/Constants.h"
 #include <llvm/IR/Function.h>
 #include <llvm/IR/Instruction.h>
 #include <llvm/IR/Instructions.h>
@@ -30,10 +31,8 @@
 #include <phasar/PhasarLLVM/IfdsIde/LLVMZeroValue.h>
 #include <phasar/PhasarLLVM/IfdsIde/Problems/IDELinearConstantAnalysis.h>
 #include <phasar/Utils/LLVMShorthands.h>
-<<<<<<< HEAD
+#include <phasar/Utils/Logger.h>
 #include <utility>
-=======
->>>>>>> f5d7eeb2
 
 using namespace std;
 using namespace psr;
@@ -70,8 +69,8 @@
 IDELinearConstantAnalysis::getNormalFlowFunction(
     IDELinearConstantAnalysis::n_t curr, IDELinearConstantAnalysis::n_t succ) {
   auto &lg = lg::get();
-  BOOST_LOG_SEV(lg, DEBUG)
-      << "IDELinearConstantAnalysis::getNormalFlowFunction()";
+  LOG_IF_ENABLE(BOOST_LOG_SEV(lg, DEBUG)
+                << "IDELinearConstantAnalysis::getNormalFlowFunction()");
   // Check commandline arguments, e.g. argc, and generate all integer
   // typed arguments.
   // if (curr->getFunction()->getName().str() == "main" &&
@@ -93,6 +92,7 @@
   //                                                              zeroValue());
   // }
   // BOOST_LOG_SEV(lg, DEBUG) << ' ';
+
   // Check store instructions. Store instructions override previous value
   // of their pointer operand, i.e. kills previous fact (= pointer operand).
   if (auto Store = llvm::dyn_cast<llvm::StoreInst>(curr)) {
@@ -171,9 +171,9 @@
     IDELinearConstantAnalysis::n_t callStmt,
     IDELinearConstantAnalysis::m_t destMthd) {
   auto &lg = lg::get();
-  BOOST_LOG_SEV(lg, DEBUG)
-      << "IDELinearConstantAnalysis::getCallFlowFunction()";
-  BOOST_LOG_SEV(lg, DEBUG) << ' ';
+  LOG_IF_ENABLE(BOOST_LOG_SEV(lg, DEBUG)
+                    << "IDELinearConstantAnalysis::getCallFlowFunction()";)
+  LOG_IF_ENABLE(BOOST_LOG_SEV(lg, DEBUG) << ' ');
   // Map the actual parameters into the formal parameters
   if (llvm::isa<llvm::CallInst>(callStmt) ||
       llvm::isa<llvm::InvokeInst>(callStmt)) {
@@ -222,8 +222,9 @@
     IDELinearConstantAnalysis::n_t exitStmt,
     IDELinearConstantAnalysis::n_t retSite) {
   auto &lg = lg::get();
-  BOOST_LOG_SEV(lg, DEBUG) << "IDELinearConstantAnalysis::getRetFlowFunction()";
-  BOOST_LOG_SEV(lg, DEBUG) << ' ';
+  LOG_IF_ENABLE(BOOST_LOG_SEV(lg, DEBUG)
+                << "IDELinearConstantAnalysis::getRetFlowFunction()");
+  LOG_IF_ENABLE(BOOST_LOG_SEV(lg, DEBUG) << ' ');
   // Handle the case: %x = call i32 ...
   if (callSite->getType()->isIntegerTy()) {
     auto Return = llvm::dyn_cast<llvm::ReturnInst>(exitStmt);
@@ -260,9 +261,9 @@
     IDELinearConstantAnalysis::n_t callSite,
     IDELinearConstantAnalysis::n_t retSite, std::set<m_t> callees) {
   auto &lg = lg::get();
-  BOOST_LOG_SEV(lg, DEBUG)
-      << "IDELinearConstantAnalysis::getCallToRetFlowFunction()";
-  BOOST_LOG_SEV(lg, DEBUG) << ' ';
+  LOG_IF_ENABLE(BOOST_LOG_SEV(lg, DEBUG)
+                << "IDELinearConstantAnalysis::getCallToRetFlowFunction()");
+  LOG_IF_ENABLE(BOOST_LOG_SEV(lg, DEBUG) << ' ');
   return Identity<IDELinearConstantAnalysis::d_t>::getInstance();
 }
 
@@ -271,9 +272,9 @@
     IDELinearConstantAnalysis::n_t callStmt,
     IDELinearConstantAnalysis::m_t destMthd) {
   auto &lg = lg::get();
-  BOOST_LOG_SEV(lg, DEBUG)
-      << "IDELinearConstantAnalysis::getSummaryFlowFunction()";
-  BOOST_LOG_SEV(lg, DEBUG) << ' ';
+  LOG_IF_ENABLE(BOOST_LOG_SEV(lg, DEBUG)
+                << "IDELinearConstantAnalysis::getSummaryFlowFunction()");
+  LOG_IF_ENABLE(BOOST_LOG_SEV(lg, DEBUG) << ' ');
   return nullptr;
 }
 
@@ -322,20 +323,24 @@
     IDELinearConstantAnalysis::n_t succ,
     IDELinearConstantAnalysis::d_t succNode) {
   auto &lg = lg::get();
-  BOOST_LOG_SEV(lg, DEBUG)
-      << "IDELinearConstantAnalysis::getNormalEdgeFunction()";
-  BOOST_LOG_SEV(lg, DEBUG) << "(N) Curr Inst : "
-                           << IDELinearConstantAnalysis::NtoString(curr);
-  BOOST_LOG_SEV(lg, DEBUG) << "(D) Curr Node :   "
-                           << IDELinearConstantAnalysis::DtoString(currNode);
-  BOOST_LOG_SEV(lg, DEBUG) << "(N) Succ Inst : "
-                           << IDELinearConstantAnalysis::NtoString(succ);
-  BOOST_LOG_SEV(lg, DEBUG) << "(D) Succ Node :   "
-                           << IDELinearConstantAnalysis::DtoString(succNode);
+  LOG_IF_ENABLE(BOOST_LOG_SEV(lg, DEBUG)
+                << "IDELinearConstantAnalysis::getNormalEdgeFunction()");
+  LOG_IF_ENABLE(BOOST_LOG_SEV(lg, DEBUG)
+                << "(N) Curr Inst : "
+                << IDELinearConstantAnalysis::NtoString(curr));
+  LOG_IF_ENABLE(BOOST_LOG_SEV(lg, DEBUG)
+                << "(D) Curr Node :   "
+                << IDELinearConstantAnalysis::DtoString(currNode));
+  LOG_IF_ENABLE(BOOST_LOG_SEV(lg, DEBUG)
+                << "(N) Succ Inst : "
+                << IDELinearConstantAnalysis::NtoString(succ));
+  LOG_IF_ENABLE(BOOST_LOG_SEV(lg, DEBUG)
+                << "(D) Succ Node :   "
+                << IDELinearConstantAnalysis::DtoString(succNode));
   // All_Bottom for zero value
   if (isZeroValue(currNode) && isZeroValue(succNode)) {
-    BOOST_LOG_SEV(lg, DEBUG) << "Case: Zero value.";
-    BOOST_LOG_SEV(lg, DEBUG) << ' ';
+    LOG_IF_ENABLE(BOOST_LOG_SEV(lg, DEBUG) << "Case: Zero value.");
+    LOG_IF_ENABLE(BOOST_LOG_SEV(lg, DEBUG) << ' ');
     return make_shared<AllBottom<IDELinearConstantAnalysis::v_t>>(
         bottomElement());
   }
@@ -346,16 +351,18 @@
     if (pointerOperand == succNode) {
       // Case I: Storing a constant integer.
       if (isZeroValue(currNode) && llvm::isa<llvm::ConstantInt>(valueOperand)) {
-        BOOST_LOG_SEV(lg, DEBUG) << "Case: Storing constant integer.";
-        BOOST_LOG_SEV(lg, DEBUG) << ' ';
+        LOG_IF_ENABLE(BOOST_LOG_SEV(lg, DEBUG)
+                      << "Case: Storing constant integer.");
+        LOG_IF_ENABLE(BOOST_LOG_SEV(lg, DEBUG) << ' ');
         auto CI = llvm::dyn_cast<llvm::ConstantInt>(valueOperand);
         auto IntConst = CI->getSExtValue();
         return make_shared<IDELinearConstantAnalysis::StoreConstant>(IntConst);
       }
       // Case II: Storing an integer typed value.
       if (currNode != succNode && valueOperand->getType()->isIntegerTy()) {
-        BOOST_LOG_SEV(lg, DEBUG) << "Case: Storing an integer typed value.";
-        BOOST_LOG_SEV(lg, DEBUG) << ' ';
+        LOG_IF_ENABLE(BOOST_LOG_SEV(lg, DEBUG)
+                      << "Case: Storing an integer typed value.");
+        LOG_IF_ENABLE(BOOST_LOG_SEV(lg, DEBUG) << ' ');
         return make_shared<IDELinearConstantAnalysis::LoadStoreValueIdentity>();
       }
     }
@@ -364,15 +371,16 @@
   // Check load instruction
   if (auto Load = llvm::dyn_cast<llvm::LoadInst>(curr)) {
     if (Load == succNode) {
-      BOOST_LOG_SEV(lg, DEBUG) << "Case: Loading an integer typed value.";
-      BOOST_LOG_SEV(lg, DEBUG) << ' ';
+      LOG_IF_ENABLE(BOOST_LOG_SEV(lg, DEBUG)
+                    << "Case: Loading an integer typed value.");
+      LOG_IF_ENABLE(BOOST_LOG_SEV(lg, DEBUG) << ' ');
       return make_shared<IDELinearConstantAnalysis::LoadStoreValueIdentity>();
     }
   }
   // Check for binary operations add, sub, mul, udiv/sdiv and urem/srem
   if (curr == succNode && llvm::isa<llvm::BinaryOperator>(curr)) {
-    BOOST_LOG_SEV(lg, DEBUG) << "Case: Binary operation.";
-    BOOST_LOG_SEV(lg, DEBUG) << ' ';
+    LOG_IF_ENABLE(BOOST_LOG_SEV(lg, DEBUG) << "Case: Binary operation.");
+    LOG_IF_ENABLE(BOOST_LOG_SEV(lg, DEBUG) << ' ');
     unsigned OP = curr->getOpcode();
     auto lop = curr->getOperand(0);
     auto rop = curr->getOperand(1);
@@ -389,10 +397,13 @@
       IDELinearConstantAnalysis::v_t
       computeTarget(IDELinearConstantAnalysis::v_t source) override {
         auto &lg = lg::get();
-        BOOST_LOG_SEV(lg, DEBUG) << "Left Op   : " << llvmIRToString(lop);
-        BOOST_LOG_SEV(lg, DEBUG) << "Right Op  : " << llvmIRToString(rop);
-        BOOST_LOG_SEV(lg, DEBUG) << "Curr Node : " << llvmIRToString(currNode);
-        BOOST_LOG_SEV(lg, DEBUG) << ' ';
+        LOG_IF_ENABLE(BOOST_LOG_SEV(lg, DEBUG)
+                      << "Left Op   : " << llvmIRToString(lop));
+        LOG_IF_ENABLE(BOOST_LOG_SEV(lg, DEBUG)
+                      << "Right Op  : " << llvmIRToString(rop));
+        LOG_IF_ENABLE(BOOST_LOG_SEV(lg, DEBUG)
+                      << "Curr Node : " << llvmIRToString(currNode));
+        LOG_IF_ENABLE(BOOST_LOG_SEV(lg, DEBUG) << ' ');
         if (lop == currNode && llvm::isa<llvm::ConstantInt>(rop)) {
           auto ric = llvm::dyn_cast<llvm::ConstantInt>(rop);
           return IDELinearConstantAnalysis::executeBinOperation(
@@ -450,15 +461,14 @@
         return this == other.get();
       }
 
-      virtual void print(std::ostream &OS,
-                         bool isForDebug = false) const override {
+      void print(std::ostream &OS, bool isForDebug = false) const override {
         OS << "Binary_" << EdgeFunctionID;
       }
     };
     return make_shared<LCAEF>(OP, lop, rop, currNode);
   }
-  BOOST_LOG_SEV(lg, DEBUG) << "Case: Edge identity.";
-  BOOST_LOG_SEV(lg, DEBUG) << ' ';
+  LOG_IF_ENABLE(BOOST_LOG_SEV(lg, DEBUG) << "Case: Edge identity.");
+  LOG_IF_ENABLE(BOOST_LOG_SEV(lg, DEBUG) << ' ');
   return EdgeIdentity<IDELinearConstantAnalysis::v_t>::getInstance();
 }
 
