--- conflicted
+++ resolved
@@ -336,8 +336,8 @@
 shared_ptr<EdgeFunction<IDETypeStateAnalysis::v_t>>
 IDETypeStateAnalysis::getCallToRetEdgeFunction(
     IDETypeStateAnalysis::n_t callSite, IDETypeStateAnalysis::d_t callNode,
-<<<<<<< HEAD
-    IDETypeStateAnalysis::n_t retSite, IDETypeStateAnalysis::d_t retSiteNode) {
+    IDETypeStateAnalysis::n_t retSite, IDETypeStateAnalysis::d_t retSiteNode,
+    std::set<IDETypeStateAnalysis::m_t> callees) {
   // hier Effekte von open() / close()
   // cout << "callSite: " << callSite->getName().find("open") << " callNode: "
   // << callNode << " retSite: " << retSite->getNumOperands() << "
@@ -358,10 +358,6 @@
   // return
   // delta[static_cast<underlying_type_t<CurrentState>>(curr)][static_cast<underlying_type_t<State>>(state)];
 
-=======
-    IDETypeStateAnalysis::n_t retSite, IDETypeStateAnalysis::d_t retSiteNode,
-    set<IDETypeStateAnalysis::m_t> callees) {
->>>>>>> 87d1608a
   return EdgeIdentity<IDETypeStateAnalysis::v_t>::getInstance();
 }
 
@@ -389,33 +385,29 @@
   return make_shared<AllTop<IDETypeStateAnalysis::v_t>>(TOP);
 }
 
-void IDETypeStateAnalysis::printNode(ostream &os,
-                                     IDETypeStateAnalysis::n_t n) const {
+// string IDETypeStateAnalysis::VtoString(IDETypeStateAnalysis::v_t v) const {
+//   // als erstes implementieren states in strings konvertieren
+//   switch (v) {
+//     case uninit:
+//       return "uninit";
+//     case opened:
+//       return "opened";
+//     case closed:
+//       return "closed";
+//     case error:
+//       return "error";
+//     default:
+//       return "no state";
+//   }
+//   return to_string(static_cast<int>(v));
+// }
+
+void IDETypeStateAnalysis::printNode(std::ostream &os, n_t n) const {
   os << llvmIRToString(n);
 }
 
-<<<<<<< HEAD
-string IDETypeStateAnalysis::VtoString(IDETypeStateAnalysis::v_t v) const {
-  // als erstes implementieren states in strings konvertieren
-  switch (v) {
-  case uninit:
-    return "uninit";
-  case opened:
-    return "opened";
-  case closed:
-    return "closed";
-  case error:
-    return "error";
-  default:
-    return "no state";
-  }
-
-  return to_string(static_cast<int>(v));
-=======
-void IDETypeStateAnalysis::printDataFlowFact(
-    ostream &os, IDETypeStateAnalysis::d_t d) const {
+void IDETypeStateAnalysis::printDataFlowFact(std::ostream &os, d_t d) const {
   os << llvmIRToString(d);
->>>>>>> 87d1608a
 }
 
 void IDETypeStateAnalysis::printMethod(ostream &os,
