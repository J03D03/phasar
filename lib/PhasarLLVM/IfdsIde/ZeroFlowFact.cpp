--- conflicted
+++ resolved
@@ -9,21 +9,15 @@
 
 #include <phasar/PhasarLLVM/IfdsIde/ZeroFlowFact.h>
 using namespace psr;
-namespace psr{
+namespace psr {
 
 std::ostream &ZeroFlowFact::print(std::ostream &os) const {
   return os << "ZeroFlowFact";
 }
 
 FlowFact *ZeroFlowFact::getInstance() {
-<<<<<<< HEAD
   static ZeroFlowFact ZeroFact;
   return &ZeroFact;
 }
-=======
-	static ZeroFlowFact ZeroFact;
-	return &ZeroFact;
-}
 
-}//namespace psr
->>>>>>> adcbdf56
+} // namespace psr