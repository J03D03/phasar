--- conflicted
+++ resolved
@@ -14,77 +14,41 @@
  *      Author: pdschbrt
  */
 
-
+#include <memory>
+
+#include <llvm/IR/CallSite.h>
+#include <llvm/IR/Constants.h>
+#include <llvm/IR/Function.h>
 #include <llvm/IR/InstIterator.h>
-#include <llvm/IR/CallSite.h>
 #include <llvm/IR/Instruction.h>
 #include <llvm/IR/Module.h>
-#include <llvm/IR/Function.h>
-#include <llvm/IR/Constants.h>
-
+
+#include <boost/graph/copy.hpp>
 #include <boost/graph/depth_first_search.hpp>
-#include <boost/graph/copy.hpp>
 #include <boost/graph/graph_utility.hpp>
 #include <boost/graph/graphviz.hpp>
 #include <boost/log/sources/record_ostream.hpp>
 
 #include <phasar/PhasarLLVM/ControlFlow/LLVMBasedICFG.h>
-<<<<<<< HEAD
-using namespace std;
-=======
-#include <phasar/PhasarLLVM/ControlFlow/Resolver/Resolver.h>
 #include <phasar/PhasarLLVM/ControlFlow/Resolver/CHAResolver.h>
 #include <phasar/PhasarLLVM/ControlFlow/Resolver/DTAResolver.h>
+#include <phasar/PhasarLLVM/ControlFlow/Resolver/OTFResolver.h>
 #include <phasar/PhasarLLVM/ControlFlow/Resolver/RTAResolver.h>
-#include <phasar/PhasarLLVM/ControlFlow/Resolver/OTFResolver.h>
-
-#include <phasar/Utils/PAMM.h>
+#include <phasar/PhasarLLVM/ControlFlow/Resolver/Resolver.h>
+
+#include <phasar/Utils/LLVMShorthands.h>
 #include <phasar/Utils/Logger.h>
 #include <phasar/Utils/Macros.h>
-#include <phasar/Utils/LLVMShorthands.h>
-
+#include <phasar/Utils/PAMM.h>
+
+#include <phasar/DB/ProjectIRDB.h>
 #include <phasar/PhasarLLVM/Pointer/LLVMTypeHierarchy.h>
 #include <phasar/PhasarLLVM/Pointer/VTable.h>
-#include <phasar/DB/ProjectIRDB.h>
-
-
->>>>>>> ab2389c8
+
 using namespace psr;
 using namespace std;
 
 namespace psr {
-
-const map<string, WalkerStrategy> StringToWalkerStrategy = {
-    {"Simple", WalkerStrategy::Simple},
-    {"VariableType", WalkerStrategy::VariableType},
-    {"DeclaredType", WalkerStrategy::DeclaredType},
-    {"Pointer", WalkerStrategy::Pointer}};
-
-const map<WalkerStrategy, string> WalkerStrategyToString = {
-    {WalkerStrategy::Simple, "Simple"},
-    {WalkerStrategy::VariableType, "VariableType"},
-    {WalkerStrategy::DeclaredType, "DeclaredType"},
-    {WalkerStrategy::Pointer, "Pointer"}};
-
-ostream &operator<<(ostream &os, const WalkerStrategy W) {
-  return os << WalkerStrategyToString.at(W);
-}
-
-const map<string, ResolveStrategy> StringToResolveStrategy = {
-    {"CHA", ResolveStrategy::CHA},
-    {"RTA", ResolveStrategy::RTA},
-    {"DTA", ResolveStrategy::DTA},
-    {"OTF", ResolveStrategy::OTF}};
-
-const map<ResolveStrategy, string> ResolveStrategyToString = {
-    {ResolveStrategy::CHA, "CHA"},
-    {ResolveStrategy::RTA, "RTA"},
-    {ResolveStrategy::DTA, "DTA"},
-    {ResolveStrategy::OTF, "OTF"}};
-
-ostream &operator<<(ostream &os, const ResolveStrategy R) {
-  return os << ResolveStrategyToString.at(R);
-}
 
 struct LLVMBasedICFG::dependency_visitor : boost::default_dfs_visitor {
   std::vector<vertex_t> &vertices;
@@ -101,60 +65,51 @@
 
 LLVMBasedICFG::EdgeProperties::EdgeProperties(const llvm::Instruction *i)
     : callsite(i),
-    //WARNING: Huge cost
-    //, ir_code(llvmIRToString(i)),
+      // WARNING: Huge cost
+      //, ir_code(llvmIRToString(i)),
       ir_code(""),
       id(stoull(getMetaDataID(i))) {}
 
-LLVMBasedICFG::LLVMBasedICFG(LLVMTypeHierarchy &STH, ProjectIRDB &IRDB)
-    : CH(STH), IRDB(IRDB) {}
+LLVMBasedICFG::LLVMBasedICFG(LLVMTypeHierarchy &STH, ProjectIRDB &IRDB) : CH(STH), IRDB(IRDB) {}
 
 LLVMBasedICFG::LLVMBasedICFG(LLVMTypeHierarchy &STH, ProjectIRDB &IRDB,
-                             WalkerStrategy WS, ResolveStrategy RS,
+                             CallGraphAnalysisType CGType,
                              const vector<string> &EntryPoints)
-    : W(WS), R(RS), CH(STH), IRDB(IRDB) {
+    : CGType(CGType), CH(STH), IRDB(IRDB) {
   PAMM_FACTORY;
   auto &lg = lg::get();
-  LOG_IF_ENABLE(BOOST_LOG_SEV(lg, INFO) << "Starting call graph construction using "
-                             "WalkerStrategy: "
-                          << W
-                          << " and "
-                             "ResolveStragegy: "
-                          << R);
-
+  LOG_IF_ENABLE(BOOST_LOG_SEV(lg, INFO) << "Starting CallGraphAnalysisType: "
+                                        << CGType);
   VisitedFunctions.reserve(IRDB.getAllFunctions().size());
-
+  unique_ptr<Resolver_t> resolver(
+      [CGType, &IRDB, &STH, this]() -> unique_ptr<Resolver_t> {
+        switch (CGType) {
+          case (CallGraphAnalysisType::CHA):
+            return make_unique<CHAResolver>(IRDB, STH);
+            break;
+          case (CallGraphAnalysisType::RTA):
+            return make_unique<RTAResolver>(IRDB, STH);
+            break;
+          case (CallGraphAnalysisType::DTA):
+            return make_unique<DTAResolver>(IRDB, STH);
+            break;
+          case (CallGraphAnalysisType::OTF):
+            return make_unique<OTFResolver>(IRDB, STH, WholeModulePTG);
+            break;
+          default:
+            throw runtime_error("Resolver strategy not properly instantiated");
+            break;
+        }
+      }());
   for (auto &EntryPoint : EntryPoints) {
     llvm::Function *F = IRDB.getFunction(EntryPoint);
-    if (F == nullptr)
+    if (F == nullptr) {
       throw ios_base::failure(
           "Could not retrieve llvm::Function for entry point");
+    }
     PointsToGraph &ptg = *IRDB.getPointsToGraph(EntryPoint);
     WholeModulePTG.mergeWith(ptg, F);
-    // Should find a better way to do this
-    Resolver_t* resolver = nullptr;
-    switch(RS) {
-      case(ResolveStrategy::CHA):
-        resolver = new CHAResolver(IRDB, CH);
-        break;
-      case(ResolveStrategy::RTA):
-        resolver = new RTAResolver(IRDB, CH);
-        break;
-      case(ResolveStrategy::DTA):
-        resolver = new DTAResolver(IRDB, CH);
-        break;
-      case(ResolveStrategy::OTF):
-        resolver = new OTFResolver(IRDB, CH, WholeModulePTG);
-        break;
-      default:
-        throw runtime_error("Resolver strategy not properly instantiated");
-        break;
-    }
-
-    constructionWalker(F, resolver);
-
-    delete resolver;
-    // Walker.at(W)(this, F);
+    constructionWalker(F, resolver.get());
   }
   REG_COUNTER_WITH_VALUE("WM-PTG Vertices", WholeModulePTG.getNumOfVertices());
   REG_COUNTER_WITH_VALUE("WM-PTG Edges", WholeModulePTG.getNumOfEdges());
@@ -163,166 +118,81 @@
   LOG_IF_ENABLE(BOOST_LOG_SEV(lg, INFO) << "Call graph has been constructed");
 }
 
-/*
- * Using a lambda to just pass this call to the other constructor.
- */
 LLVMBasedICFG::LLVMBasedICFG(LLVMTypeHierarchy &STH, ProjectIRDB &IRDB,
-                             const llvm::Module &M, WalkerStrategy WS,
-                             ResolveStrategy RS, vector<string> EntryPoints)
-    : W(WS), R(RS), CH(STH), IRDB(IRDB) {
+                             const llvm::Module &M,
+                             CallGraphAnalysisType CGType,
+                             vector<string> EntryPoints)
+    : CGType(CGType), CH(STH), IRDB(IRDB) {
   PAMM_FACTORY;
   auto &lg = lg::get();
-  LOG_IF_ENABLE(BOOST_LOG_SEV(lg, INFO) << "Starting call graph construction using "
-                             "WalkerStrategy: "
-                          << W
-                          << " and "
-                             "ResolveStragegy: "
-                          << R);
-
+  LOG_IF_ENABLE(BOOST_LOG_SEV(lg, INFO) << "Starting CallGraphAnalysisType: "
+                                        << CGType);
   VisitedFunctions.reserve(IRDB.getAllFunctions().size());
-
   if (EntryPoints.empty()) {
     for (auto &F : M) {
       EntryPoints.push_back(F.getName().str());
     }
   }
-
+  unique_ptr<Resolver_t> resolver(
+      [CGType, &IRDB, &STH, this]() -> unique_ptr<Resolver_t> {
+        switch (CGType) {
+          case (CallGraphAnalysisType::CHA):
+            return make_unique<CHAResolver>(IRDB, STH);
+            break;
+          case (CallGraphAnalysisType::RTA):
+            return make_unique<RTAResolver>(IRDB, STH);
+            break;
+          case (CallGraphAnalysisType::DTA):
+            return make_unique<DTAResolver>(IRDB, STH);
+            break;
+          case (CallGraphAnalysisType::OTF):
+            return make_unique<OTFResolver>(IRDB, STH, WholeModulePTG);
+            break;
+          default:
+            throw runtime_error("Resolver strategy not properly instantiated");
+            break;
+        }
+      }());
   for (auto &EntryPoint : EntryPoints) {
     llvm::Function *F = M.getFunction(EntryPoint);
     if (F && !F->isDeclaration()) {
       PointsToGraph &ptg = *IRDB.getPointsToGraph(EntryPoint);
       WholeModulePTG.mergeWith(ptg, F);
-<<<<<<< HEAD
-      Walker.at(W)(this, F);
-    }
-  }
-  BOOST_LOG_SEV(lg, INFO) << "Call graph has been constructed";
-}
-
-void LLVMBasedICFG::resolveIndirectCallWalkerSimple(const llvm::Function *F) {
+      constructionWalker(F, resolver.get());
+    }
+  }
+  LOG_IF_ENABLE(BOOST_LOG_SEV(lg, INFO) << "Call graph has been constructed");
+}
+
+void LLVMBasedICFG::constructionWalker(const llvm::Function *F,
+                                       Resolver_t *resolver) {
+  PAMM_FACTORY;
+  static bool first_function = true;
   auto &lg = lg::get();
-  BOOST_LOG_SEV(lg, DEBUG) << "Walking in function: " << F->getName().str();
-  // do not analyze functions more than once (this also acts as recursion
-  // detection)
+  LOG_IF_ENABLE(BOOST_LOG_SEV(lg, DEBUG) << "Walking in function: "
+                                         << F->getName().str());
+
   if (VisitedFunctions.count(F) || F->isDeclaration()) {
+    LOG_IF_ENABLE(BOOST_LOG_SEV(lg, DEBUG)
+                  << "Function already visited or only declaration: "
+                  << F->getName().str());
     return;
   }
   VisitedFunctions.insert(F);
+
   // add a node for function F to the call graph (if not present already)
   if (!function_vertex_map.count(F->getName().str())) {
     function_vertex_map[F->getName().str()] = boost::add_vertex(cg);
     cg[function_vertex_map[F->getName().str()]] = VertexProperties(F);
   }
 
-  if (VisitedFunctions.size() == 1) {
-    auto func_type = F->getFunctionType();
-
-    for (auto param : func_type->params()) {
-      if (llvm::isa<llvm::PointerType>(param)) {
-        if (auto struct_ty =
-                llvm::dyn_cast<llvm::StructType>(stripPointer(param))) {
-          unsound_types.insert(struct_ty);
-        }
-=======
-      // Walker.at(W)(this, F);
-      Resolver_t* resolver = nullptr;
-      switch(RS) {
-        case(ResolveStrategy::CHA):
-          resolver = new CHAResolver(IRDB, CH);
-          break;
-        case(ResolveStrategy::RTA):
-          resolver = new RTAResolver(IRDB, CH);
-          break;
-        case(ResolveStrategy::DTA):
-          resolver = new DTAResolver(IRDB, CH);
-          break;
-        case(ResolveStrategy::OTF):
-          resolver = new OTFResolver(IRDB, CH, WholeModulePTG);
-          break;
-        default:
-          throw runtime_error("Resolver strategy not properly instantiated");
-          break;
->>>>>>> ab2389c8
-      }
-
-      constructionWalker(F, resolver);
-
-      delete resolver;
-    }
-  }
-  LOG_IF_ENABLE(BOOST_LOG_SEV(lg, INFO) << "Call graph has been constructed");
-}
-
-void LLVMBasedICFG::constructionWalker(const llvm::Function* F, Resolver_t* resolver) {
-  PAMM_FACTORY;
-  static bool first_function = true;
-  auto &lg = lg::get();
-  LOG_IF_ENABLE(BOOST_LOG_SEV(lg, DEBUG) << "Walking in function: " << F->getName().str());
-
-  if (VisitedFunctions.count(F) || F->isDeclaration()) {
-    LOG_IF_ENABLE(BOOST_LOG_SEV(lg, DEBUG) << "Function already visited or only declaration: "
-                             << F->getName().str());
-    return;
-  }
-  VisitedFunctions.insert(F);
-
-  // add a node for function F to the call graph (if not present already)
-  if (!function_vertex_map.count(F->getName().str())) {
-    function_vertex_map[F->getName().str()] = boost::add_vertex(cg);
-    cg[function_vertex_map[F->getName().str()]] = VertexProperties(F);
-  }
-
-<<<<<<< HEAD
-  if (VisitedFunctions.size() == 1) {
-    auto func_type = F->getFunctionType();
-
-    for (auto param : func_type->params()) {
-      if (llvm::isa<llvm::PointerType>(param)) {
-        if (auto struct_ty =
-                llvm::dyn_cast<llvm::StructType>(stripPointer(param))) {
-          unsound_types.insert(struct_ty);
-        }
-      }
-    }
-  }
-
-  TypeGraph *graph = new TypeGraph();
-  tgs[F] = graph;
-
-  for (llvm::const_inst_iterator I = inst_begin(F), E = inst_end(F); I != E;
-       ++I) {
-    const llvm::Instruction &Inst = *I;
-
-    if (auto BitCast = llvm::dyn_cast<llvm::BitCastInst>(&Inst)) {
-      for (auto user : BitCast->users()) {
-        if (llvm::isa<llvm::StoreInst>(user) ||
-            llvm::isa<llvm::TerminatorInst>(user)) {
-          // We add the connection between the two types in the DTA graph
-          auto src = BitCast->getSrcTy();
-          auto dest = BitCast->getDestTy();
-
-          auto src_struct_type =
-              llvm::dyn_cast<llvm::StructType>(stripPointer(src));
-          auto dest_struct_type =
-              llvm::dyn_cast<llvm::StructType>(stripPointer(dest));
-
-          if (src_struct_type && dest_struct_type)
-            graph->addLink(dest_struct_type, src_struct_type);
-        }
-      }
-    }
-  }
-
-  for (llvm::const_inst_iterator I = inst_begin(F), E = inst_end(F); I != E;
-=======
   if (first_function) {
     first_function = false;
     resolver->firstFunction(F);
   }
 
-  for (llvm::const_inst_iterator I = llvm::inst_begin(F), E = llvm::inst_end(F); I != E;
->>>>>>> ab2389c8
-       ++I) {
+  for (llvm::const_inst_iterator I = llvm::inst_begin(F), E = llvm::inst_end(F);
+       I != E; ++I) {
     const llvm::Instruction &Inst = *I;
 
     if (llvm::isa<llvm::CallInst>(Inst) || llvm::isa<llvm::InvokeInst>(Inst)) {
@@ -333,18 +203,19 @@
       // check if function call can be resolved statically
       if (cs.getCalledFunction() != nullptr) {
         possible_targets.insert(cs.getCalledFunction());
-        LOG_IF_ENABLE(BOOST_LOG_SEV(lg, DEBUG) << "Found static call-site: "
-                                 << llvmIRToString(cs.getInstruction()));
-      } else { // the function call must be resolved dynamically
-        LOG_IF_ENABLE(BOOST_LOG_SEV(lg, DEBUG) << "Found dynamic call-site: "
-                                 << llvmIRToString(cs.getInstruction()));
+        LOG_IF_ENABLE(BOOST_LOG_SEV(lg, DEBUG)
+                      << "Found static call-site: "
+                      << llvmIRToString(cs.getInstruction()));
+      } else {  // the function call must be resolved dynamically
+        LOG_IF_ENABLE(BOOST_LOG_SEV(lg, DEBUG)
+                      << "Found dynamic call-site: "
+                      << llvmIRToString(cs.getInstruction()));
         // call the resolve routine
         set<string> possible_target_names;
 
         if (isVirtualFunctionCall(cs)) {
           possible_target_names = resolver->resolveVirtualCall(cs);
-        }
-        else {
+        } else {
           possible_target_names = resolver->resolveFunctionPointer(cs);
         }
 
@@ -355,8 +226,9 @@
         }
       }
 
-      LOG_IF_ENABLE(BOOST_LOG_SEV(lg, DEBUG)
-          << "Found " << possible_targets.size() << " possible target(s)");
+      LOG_IF_ENABLE(BOOST_LOG_SEV(lg, DEBUG) << "Found "
+                                             << possible_targets.size()
+                                             << " possible target(s)");
 
       resolver->TreatPossibleTarget(cs, possible_targets);
       // Insert possible target inside the graph and add the link with
@@ -364,11 +236,9 @@
       for (auto &possible_target : possible_targets) {
         string target_name = possible_target->getName().str();
         if (!function_vertex_map.count(target_name)) {
-          function_vertex_map[target_name] =
-              boost::add_vertex(cg);
-          cg[function_vertex_map[target_name]] =
-              VertexProperties(possible_target,
-                               possible_target->isDeclaration());
+          function_vertex_map[target_name] = boost::add_vertex(cg);
+          cg[function_vertex_map[target_name]] = VertexProperties(
+              possible_target, possible_target->isDeclaration());
         }
 
         boost::add_edge(function_vertex_map[F->getName().str()],
@@ -380,67 +250,9 @@
       for (auto possible_target : possible_targets) {
         constructionWalker(possible_target, resolver);
       }
-<<<<<<< HEAD
-    }
-  }
-
-  return possible_call_targets;
-}
-
-set<string> LLVMBasedICFG::resolveIndirectCallTA(llvm::ImmutableCallSite CS) {
-  // throw runtime_error("Not implemented yet!");
-  auto &lg = lg::get();
-  BOOST_LOG_SEV(lg, DEBUG) << "Resolve indirect call";
-  set<string> possible_call_targets;
-  // check if we have a virtual call-site
-  if (isVirtualFunctionCall(CS)) {
-    BOOST_LOG_SEV(lg, DEBUG)
-        << "Call virtual function: " << llvmIRToString(CS.getInstruction());
-    // deal with a virtual member function
-    // retrieve the vtable entry that is called
-    const llvm::LoadInst *load =
-        llvm::dyn_cast<llvm::LoadInst>(CS.getCalledValue());
-    const llvm::GetElementPtrInst *gep =
-        llvm::dyn_cast<llvm::GetElementPtrInst>(load->getPointerOperand());
-    unsigned vtable_index =
-        llvm::dyn_cast<llvm::ConstantInt>(gep->getOperand(1))->getZExtValue();
-    BOOST_LOG_SEV(lg, DEBUG)
-        << "Virtual function table entry is: " << vtable_index;
-
-    const llvm::Value *receiver = CS.getArgOperand(0);
-    const llvm::StructType *receiver_type = llvm::dyn_cast<llvm::StructType>(
-        receiver->getType()->getPointerElementType());
-    if (!receiver_type) {
-      throw runtime_error("Receiver type is not a struct type!");
-    }
-
-    // If the type is unsound, return all a sound possibility
-    if (unsound_types.find(receiver_type) != unsound_types.end())
-      return resolveIndirectCallCHA(CS);
-
-    string receiver_type_name =
-        psr::uniformTypeName(receiver_type->getName().str());
-
-    auto possible_types = tgs[CS.getCaller()]->getTypes(receiver_type);
-    auto allocated_types = IRDB.getAllocatedTypes();
-
-    auto end_it = possible_types.end();
-    for (auto possible_type : possible_types) {
-      if (auto possible_type_struct =
-              llvm::dyn_cast<llvm::StructType>(possible_type)) {
-        if (allocated_types.find(possible_type_struct) !=
-            allocated_types.end()) {
-          string type_name = possible_type_struct->getName().str();
-          possible_call_targets.insert(
-              CH.getVTableEntry(type_name, vtable_index));
-        }
-      }
-=======
 
       resolver->postCall(&Inst);
->>>>>>> ab2389c8
-    }
-    else {
+    } else {
       resolver->OtherInst(&Inst);
     }
   }
@@ -462,7 +274,8 @@
 
             if (!F) {
               // Is a pure virtual function
-              // or there is an error with the function in the module (that can happen)
+              // or there is an error with the function in the module (that can
+              // happen)
               return true;
             }
 
@@ -482,8 +295,8 @@
   return false;
 }
 
-const llvm::Function *
-LLVMBasedICFG::getMethodOf(const llvm::Instruction *stmt) {
+const llvm::Function *LLVMBasedICFG::getMethodOf(
+    const llvm::Instruction *stmt) {
   return stmt->getFunction();
 }
 
@@ -491,8 +304,8 @@
   return IRDB.getFunction(fun);
 }
 
-vector<const llvm::Instruction *>
-LLVMBasedICFG::getPredsOf(const llvm::Instruction *I) {
+vector<const llvm::Instruction *> LLVMBasedICFG::getPredsOf(
+    const llvm::Instruction *I) {
   vector<const llvm::Instruction *> Preds;
   if (I->getPrevNode()) {
     Preds.push_back(I->getPrevNode());
@@ -516,11 +329,10 @@
   return Preds;
 }
 
-vector<const llvm::Instruction *>
-LLVMBasedICFG::getSuccsOf(const llvm::Instruction *I) {
+vector<const llvm::Instruction *> LLVMBasedICFG::getSuccsOf(
+    const llvm::Instruction *I) {
   vector<const llvm::Instruction *> Successors;
-  if (I->getNextNode())
-    Successors.push_back(I->getNextNode());
+  if (I->getNextNode()) Successors.push_back(I->getNextNode());
   if (const llvm::TerminatorInst *T = llvm::dyn_cast<llvm::TerminatorInst>(I)) {
     for (auto successor : T->successors()) {
       Successors.push_back(&*successor->begin());
@@ -543,8 +355,8 @@
   return Edges;
 }
 
-vector<const llvm::Instruction *>
-LLVMBasedICFG::getAllInstructionsOf(const llvm::Function *fun) {
+vector<const llvm::Instruction *> LLVMBasedICFG::getAllInstructionsOf(
+    const llvm::Function *fun) {
   vector<const llvm::Instruction *> Instructions;
   for (auto &BB : *fun) {
     for (auto &I : BB) {
@@ -601,8 +413,8 @@
 /**
  * Returns all callee methods for a given call that might be called.
  */
-set<const llvm::Function *>
-LLVMBasedICFG::getCalleesOfCallAt(const llvm::Instruction *n) {
+set<const llvm::Function *> LLVMBasedICFG::getCalleesOfCallAt(
+    const llvm::Instruction *n) {
   auto &lg = lg::get();
   if (llvm::isa<llvm::CallInst>(n) || llvm::isa<llvm::InvokeInst>(n)) {
     llvm::ImmutableCallSite CS(n);
@@ -629,7 +441,8 @@
     }
     return Callees;
   } else {
-    LOG_IF_ENABLE(BOOST_LOG_SEV(lg, ERROR)
+    LOG_IF_ENABLE(
+        BOOST_LOG_SEV(lg, ERROR)
         << "Found instruction that is neither CallInst nor InvokeInst\n");
     return {};
   }
@@ -638,8 +451,8 @@
 /**
  * Returns all caller statements/nodes of a given method.
  */
-set<const llvm::Instruction *>
-LLVMBasedICFG::getCallersOf(const llvm::Function *m) {
+set<const llvm::Instruction *> LLVMBasedICFG::getCallersOf(
+    const llvm::Function *m) {
   set<const llvm::Instruction *> CallersOf;
   in_edge_iterator ei, ei_end;
   for (boost::tie(ei, ei_end) =
@@ -656,8 +469,8 @@
 /**
  * Returns all call sites within a given method.
  */
-set<const llvm::Instruction *>
-LLVMBasedICFG::getCallsFromWithin(const llvm::Function *f) {
+set<const llvm::Instruction *> LLVMBasedICFG::getCallsFromWithin(
+    const llvm::Function *f) {
   set<const llvm::Instruction *> CallSites;
   for (llvm::const_inst_iterator I = llvm::inst_begin(f), E = llvm::inst_end(f);
        I != E; ++I) {
@@ -672,8 +485,8 @@
  * Returns all start points of a given method. There may be
  * more than one start point in case of a backward analysis.
  */
-set<const llvm::Instruction *>
-LLVMBasedICFG::getStartPointsOf(const llvm::Function *m) {
+set<const llvm::Instruction *> LLVMBasedICFG::getStartPointsOf(
+    const llvm::Function *m) {
   if (!m) {
     return {};
   }
@@ -684,21 +497,21 @@
   } else {
     auto &lg = lg::get();
     LOG_IF_ENABLE(BOOST_LOG_SEV(lg, DEBUG)
-        << "Could not get starting points of '" << m->getName().str()
-        << "' because it is a declaration");
+                  << "Could not get starting points of '" << m->getName().str()
+                  << "' because it is a declaration");
     return {};
   }
 }
 
-set<const llvm::Instruction *>
-LLVMBasedICFG::getExitPointsOf(const llvm::Function *fun) {
+set<const llvm::Instruction *> LLVMBasedICFG::getExitPointsOf(
+    const llvm::Function *fun) {
   if (!fun->isDeclaration()) {
     return {&fun->back().back()};
   } else {
     auto &lg = lg::get();
-    LOG_IF_ENABLE(BOOST_LOG_SEV(lg, DEBUG)
-        << "Could not get exit points of '" << fun->getName().str()
-        << "' which is declaration!");
+    LOG_IF_ENABLE(BOOST_LOG_SEV(lg, DEBUG) << "Could not get exit points of '"
+                                           << fun->getName().str()
+                                           << "' which is declaration!");
     return {};
   }
 }
@@ -709,8 +522,8 @@
  * We, however, use as return site the successor statements, of which
  * there can be many in case of exceptional flow.
  */
-set<const llvm::Instruction *>
-LLVMBasedICFG::getReturnSitesOfCallAt(const llvm::Instruction *n) {
+set<const llvm::Instruction *> LLVMBasedICFG::getReturnSitesOfCallAt(
+    const llvm::Instruction *n) {
   set<const llvm::Instruction *> ReturnSites;
   if (auto Call = llvm::dyn_cast<llvm::CallInst>(n)) {
     ReturnSites.insert(Call->getNextNode());
@@ -746,13 +559,13 @@
   return NonCallStartNodes;
 }
 
-vector<const llvm::Instruction *>
-LLVMBasedICFG::getAllInstructionsOfFunction(const string &name) {
+vector<const llvm::Instruction *> LLVMBasedICFG::getAllInstructionsOfFunction(
+    const string &name) {
   return getAllInstructionsOf(IRDB.getFunction(name));
 }
 
-const llvm::Instruction *
-LLVMBasedICFG::getLastInstructionOf(const string &name) {
+const llvm::Instruction *LLVMBasedICFG::getLastInstructionOf(
+    const string &name) {
   const llvm::Function &f = *IRDB.getFunction(name);
   auto last = llvm::inst_end(f);
   last--;
@@ -773,7 +586,7 @@
   vector<LLVMBasedICFG::vertex_t> orig2copy_data(boost::num_vertices(other.cg));
   IsoMap mapV = boost::make_iterator_property_map(
       orig2copy_data.begin(), get(boost::vertex_index, other.cg));
-  boost::copy_graph(other.cg, cg, boost::orig_to_copy(mapV)); // means g1 += g2
+  boost::copy_graph(other.cg, cg, boost::orig_to_copy(mapV));  // means g1 += g2
   // This vector hols the call-sites that are used to merge the whole-module
   // points-to graphs
   vector<pair<llvm::ImmutableCallSite, const llvm::Function *>> Calls;
@@ -838,9 +651,8 @@
 void LLVMBasedICFG::printAsDot(const string &filename) {
   ofstream ofs(filename);
   boost::write_graphviz(
-      ofs, cg,
-      boost::make_label_writer(
-          boost::get(&LLVMBasedICFG::VertexProperties::functionName, cg)),
+      ofs, cg, boost::make_label_writer(boost::get(
+                   &LLVMBasedICFG::VertexProperties::functionName, cg)),
       boost::make_label_writer(
           boost::get(&LLVMBasedICFG::EdgeProperties::ir_code, cg)));
 }
@@ -892,4 +704,4 @@
 
 unsigned LLVMBasedICFG::getNumOfEdges() { return boost::num_edges(cg); }
 
-} // namespace psr+}  // namespace psr