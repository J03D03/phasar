/******************************************************************************
 * Copyright (c) 2017 Philipp Schubert.
 * All rights reserved. This program and the accompanying materials are made
 * available under the terms of LICENSE.txt.
 *
 * Contributors:
 *     Philipp Schubert and others
 *****************************************************************************/

/*
 * LLVMBasedInterproceduralICFG.cpp
 *
 *  Created on: 09.09.2016
 *      Author: pdschbrt
 */

#include <cassert>
#include <memory>

#include "llvm/IR/CallSite.h"
#include "llvm/IR/Constants.h"
#include "llvm/IR/Function.h"
#include "llvm/IR/InstIterator.h"
#include "llvm/IR/Instruction.h"
#include "llvm/IR/Module.h"
#include "llvm/Support/ErrorHandling.h"

#include "boost/graph/copy.hpp"
#include "boost/graph/depth_first_search.hpp"
#include "boost/graph/graph_utility.hpp"
#include "boost/graph/graphviz.hpp"
#include "boost/log/sources/record_ostream.hpp"

#include "phasar/PhasarLLVM/ControlFlow/LLVMBasedICFG.h"
#include "phasar/PhasarLLVM/ControlFlow/Resolver/CHAResolver.h"
#include "phasar/PhasarLLVM/ControlFlow/Resolver/DTAResolver.h"
#include "phasar/PhasarLLVM/ControlFlow/Resolver/NOResolver.h"
#include "phasar/PhasarLLVM/ControlFlow/Resolver/OTFResolver.h"
#include "phasar/PhasarLLVM/ControlFlow/Resolver/RTAResolver.h"
#include "phasar/PhasarLLVM/ControlFlow/Resolver/Resolver.h"

#include "phasar/Utils/LLVMShorthands.h"
#include "phasar/Utils/Logger.h"
#include "phasar/Utils/PAMMMacros.h"
#include "phasar/Utils/Utilities.h"

#include "phasar/DB/ProjectIRDB.h"

#include "phasar/PhasarLLVM/Pointer/LLVMPointsToGraph.h"
#include "phasar/PhasarLLVM/Pointer/LLVMPointsToInfo.h"

#include "phasar/PhasarLLVM/TypeHierarchy/LLVMTypeHierarchy.h"
#include "phasar/PhasarLLVM/TypeHierarchy/LLVMVFTable.h"

using namespace psr;
using namespace std;

namespace psr {

struct LLVMBasedICFG::dependency_visitor : boost::default_dfs_visitor {
  std::vector<vertex_t> &Vertices;
  dependency_visitor(std::vector<vertex_t> &V) : Vertices(V) {}
  template <typename Vertex, typename Graph>
  void finish_vertex(Vertex U, const Graph &G) {
    Vertices.push_back(U);
  }
};

LLVMBasedICFG::VertexProperties::VertexProperties(const llvm::Function *F)
    : F(F) {}

std::string LLVMBasedICFG::VertexProperties::getFunctionName() const {
  return F->getName().str();
}

LLVMBasedICFG::EdgeProperties::EdgeProperties(const llvm::Instruction *I)
    : CS(I), ID(stoull(getMetaDataID(I))) {}

std::string LLVMBasedICFG::EdgeProperties::getCallSiteAsString() const {
  return llvmIRToString(CS);
}

// Need to provide copy constructor explicitly to avoid multiple frees of TH and
// PT in case any of them is allocated within the constructor. To this end, we
// set UserTHInfos and UserPTInfos to true here.
LLVMBasedICFG::LLVMBasedICFG(const LLVMBasedICFG &ICF)
    : IRDB(ICF.IRDB), CGType(ICF.CGType), SF(ICF.SF), TH(ICF.TH), PT(ICF.PT),
      WholeModulePTG(ICF.WholeModulePTG),
      VisitedFunctions(ICF.VisitedFunctions), CallGraph(ICF.CallGraph),
      FunctionVertexMap(ICF.FunctionVertexMap) {}

LLVMBasedICFG::LLVMBasedICFG(ProjectIRDB &IRDB, CallGraphAnalysisType CGType,
                             const std::set<std::string> &EntryPoints,
                             LLVMTypeHierarchy *TH, LLVMPointsToInfo *PT,
                             SoundnessFlag SF)
    : IRDB(IRDB), CGType(CGType), SF(SF), TH(TH), PT(PT) {
  PAMM_GET_INSTANCE;
  // check for faults in the logic
  if (!TH && (CGType != CallGraphAnalysisType::NORESOLVE)) {
    // no type hierarchy information provided by the user,
    // we need to construct a type hierarchy ourselfes
    this->TH = new LLVMTypeHierarchy(IRDB);
    UserTHInfos = false;
  }
  if (!PT && (CGType == CallGraphAnalysisType::OTF)) {
    // no pointer information provided by the user,
    // we need to construct a points-to infos ourselfes
    this->PT = new LLVMPointsToInfo(IRDB);
    UserPTInfos = false;
  }
  LOG_IF_ENABLE(BOOST_LOG_SEV(lg::get(), INFO)
                << "Starting CallGraphAnalysisType: " << CGType);
  VisitedFunctions.reserve(IRDB.getAllFunctions().size());
  unique_ptr<Resolver> Res([CGType, &IRDB, TH, PT,
                            this]() -> unique_ptr<Resolver> {
    switch (CGType) {
    case (CallGraphAnalysisType::NORESOLVE):
      return make_unique<NOResolver>(IRDB);
      break;
    case (CallGraphAnalysisType::CHA):
      return make_unique<CHAResolver>(IRDB, *TH);
      break;
    case (CallGraphAnalysisType::RTA):
      return make_unique<RTAResolver>(IRDB, *TH);
      break;
    case (CallGraphAnalysisType::DTA):
      return make_unique<DTAResolver>(IRDB, *TH);
      break;
    case (CallGraphAnalysisType::OTF):
      return make_unique<OTFResolver>(IRDB, *TH, *PT, WholeModulePTG);
      break;
    default:
      llvm::report_fatal_error("Resolver strategy not properly instantiated");
      break;
    }
  }());
  for (const auto &EntryPoint : EntryPoints) {
    const llvm::Function *F = IRDB.getFunctionDefinition(EntryPoint);
    if (F == nullptr) {
      llvm::report_fatal_error("Could not retrieve function for entry point");
    }
    if (PT && (CGType == CallGraphAnalysisType::OTF)) {
      LLVMPointsToGraph *PTG = PT->getPointsToGraph(F);
      WholeModulePTG.mergeWith(PTG, F);
    }
    constructionWalker(F, *Res);
  }
  REG_COUNTER("WM-PTG Vertices", WholeModulePTG.getNumOfVertices(),
              PAMM_SEVERITY_LEVEL::Full);
  REG_COUNTER("WM-PTG Edges", WholeModulePTG.getNumOfEdges(),
              PAMM_SEVERITY_LEVEL::Full);
  REG_COUNTER("CG Vertices", getNumOfVertices(), PAMM_SEVERITY_LEVEL::Full);
  REG_COUNTER("CG Edges", getNumOfEdges(), PAMM_SEVERITY_LEVEL::Full);
  LOG_IF_ENABLE(BOOST_LOG_SEV(lg::get(), INFO)
                << "Call graph has been constructed");
}

LLVMBasedICFG::~LLVMBasedICFG() {
  // if we had to compute type hierarchy or points-to information ourselfs,
  // we need to clean up
  if (!UserTHInfos) {
    delete TH;
  }
  if (!UserPTInfos) {
    delete PT;
  }
}

void LLVMBasedICFG::constructionWalker(const llvm::Function *F,
                                       Resolver &Resolver) {
  PAMM_GET_INSTANCE;
  LOG_IF_ENABLE(BOOST_LOG_SEV(lg::get(), DEBUG)
                << "Walking in function: " << F->getName().str());
  if (F->isDeclaration() || !VisitedFunctions.insert(F).second) {
    LOG_IF_ENABLE(BOOST_LOG_SEV(lg::get(), DEBUG)
                  << "Function already visited or only declaration: "
                  << F->getName().str());
    return;
  }

  // add a node for function F to the call graph (if not present already)
  vertex_t ThisFunctionVertexDescriptor;
  auto FvmItr = FunctionVertexMap.find(F);
  if (FvmItr != FunctionVertexMap.end()) {
    ThisFunctionVertexDescriptor = FvmItr->second;
  } else {
    ThisFunctionVertexDescriptor =
        boost::add_vertex(VertexProperties(F), CallGraph);
    FunctionVertexMap[F] = ThisFunctionVertexDescriptor;
  }

  // iterate all instructions of the current function
  for (const auto &BB : *F) {
    for (const auto &I : BB) {
      if (llvm::isa<llvm::CallInst>(I) || llvm::isa<llvm::InvokeInst>(I)) {
        Resolver.preCall(&I);

        llvm::ImmutableCallSite CS(&I);
        set<const llvm::Function *> PossibleTargets;
        // check if function call can be resolved statically
        if (CS.getCalledFunction() != nullptr) {
          PossibleTargets.insert(CS.getCalledFunction());
          LOG_IF_ENABLE(BOOST_LOG_SEV(lg::get(), DEBUG)
                        << "Found static call-site: ");
          LOG_IF_ENABLE(BOOST_LOG_SEV(lg::get(), DEBUG)
                        << "  " << llvmIRToString(CS.getInstruction()));
        } else {
          // still try to resolve the called function statically
          const llvm::Value *SV = CS.getCalledValue()->stripPointerCasts();
          const llvm::Function *ValueFunction =
              !SV->hasName() ? nullptr : IRDB.getFunction(SV->getName());
          if (ValueFunction) {
            PossibleTargets.insert(ValueFunction);
            LOG_IF_ENABLE(BOOST_LOG_SEV(lg::get(), DEBUG)
                          << "Found static call-site: "
                          << llvmIRToString(CS.getInstruction()));
          } else {
            // the function call must be resolved dynamically
            LOG_IF_ENABLE(BOOST_LOG_SEV(lg::get(), DEBUG)
                          << "Found dynamic call-site: ");
            LOG_IF_ENABLE(BOOST_LOG_SEV(lg::get(), DEBUG)
                          << "  " << llvmIRToString(CS.getInstruction()));
            // call the resolve routine
            if (isVirtualFunctionCall(CS.getInstruction())) {
              PossibleTargets = Resolver.resolveVirtualCall(CS);
            } else {
              PossibleTargets = Resolver.resolveFunctionPointer(CS);
            }
          }
        }

        LOG_IF_ENABLE(BOOST_LOG_SEV(lg::get(), DEBUG)
                      << "Found " << PossibleTargets.size()
                      << " possible target(s)");

        Resolver.handlePossibleTargets(CS, PossibleTargets);
        // Insert possible target inside the graph and add the link with
        // the current function
        for (const auto &PossibleTarget : PossibleTargets) {
          vertex_t TargetVertex;
          auto TargetFvmItr = FunctionVertexMap.find(PossibleTarget);
          if (TargetFvmItr != FunctionVertexMap.end()) {
            TargetVertex = TargetFvmItr->second;
          } else {
            TargetVertex =
                boost::add_vertex(VertexProperties(PossibleTarget), CallGraph);
            FunctionVertexMap[PossibleTarget] = TargetVertex;
          }
          boost::add_edge(ThisFunctionVertexDescriptor, TargetVertex,
                          EdgeProperties(CS.getInstruction()), CallGraph);
        }

        // continue resolving
        for (const auto *PossibleTarget : PossibleTargets) {
          constructionWalker(PossibleTarget, Resolver);
        }

        Resolver.postCall(&I);
      } else {
        Resolver.otherInst(&I);
      }
    }
  }
}

bool LLVMBasedICFG::isIndirectFunctionCall(const llvm::Instruction *N) const {
  llvm::ImmutableCallSite CS(N);
  return CS.isIndirectCall();
}

bool LLVMBasedICFG::isVirtualFunctionCall(const llvm::Instruction *N) const {
  llvm::ImmutableCallSite CS(N);
  // check potential receiver type
  const auto *RecType = getReceiverType(CS);
  if (!RecType) {
    return false;
  }
  if (!TH->hasType(RecType)) {
    return false;
  }
  if (!TH->hasVFTable(RecType)) {
    return false;
  }
  return getVFTIndex(CS) >= 0;
}

const llvm::Function *LLVMBasedICFG::getFunction(const string &Fun) const {
  return IRDB.getFunction(Fun);
}

set<const llvm::Function *> LLVMBasedICFG::getAllFunctions() const {
  return IRDB.getAllFunctions();
}

std::vector<const llvm::Instruction *>
LLVMBasedICFG::getOutEdges(const llvm::Function *F) const {
<<<<<<< HEAD
  auto functionMapIt = FunctionVertexMap.find(F);
  if (functionMapIt == FunctionVertexMap.end())
=======
  auto FunctionMapIt = FunctionVertexMap.find(F);
  if (FunctionMapIt == FunctionVertexMap.end()) {
>>>>>>> 801b71c1
    return {};
  }

<<<<<<< HEAD
  std::vector<const llvm::Instruction *> edges;
  for (const auto edgeIt : boost::make_iterator_range(
           boost::out_edges(functionMapIt->second, CallGraph))) {
    auto edge = CallGraph[edgeIt];
    edges.push_back(edge.CS);
=======
  std::vector<const llvm::Instruction *> Edges;
  for (const auto EdgeIt : boost::make_iterator_range(
           boost::out_edges(FunctionMapIt->second, CallGraph))) {
    auto Edge = CallGraph[EdgeIt];
    Edges.push_back(Edge.CS);
>>>>>>> 801b71c1
  }

  return Edges;
}

LLVMBasedICFG::OutEdgesAndTargets
LLVMBasedICFG::getOutEdgeAndTarget(const llvm::Function *F) const {
<<<<<<< HEAD
  auto functionMapIt = FunctionVertexMap.find(F);
  if (functionMapIt == FunctionVertexMap.end())
=======
  auto FunctionMapIt = FunctionVertexMap.find(F);
  if (FunctionMapIt == FunctionVertexMap.end()) {
>>>>>>> 801b71c1
    return {};
  }

<<<<<<< HEAD
  OutEdgesAndTargets edges;
  for (const auto edgeIt : boost::make_iterator_range(
           boost::out_edges(functionMapIt->second, CallGraph))) {
    auto edge = CallGraph[edgeIt];
    auto target = CallGraph[boost::target(edgeIt, CallGraph)];
    edges.insert(std::make_pair(edge.CS, target.F));
=======
  OutEdgesAndTargets Edges;
  for (const auto EdgeIt : boost::make_iterator_range(
           boost::out_edges(FunctionMapIt->second, CallGraph))) {
    auto Edge = CallGraph[EdgeIt];
    auto Target = CallGraph[boost::target(EdgeIt, CallGraph)];
    Edges.insert(std::make_pair(Edge.CS, Target.F));
>>>>>>> 801b71c1
  }

  return Edges;
}

size_t LLVMBasedICFG::removeEdges(const llvm::Function *F,
                                  const llvm::Instruction *I) {
<<<<<<< HEAD
  auto functionMapIt = FunctionVertexMap.find(F);
  if (functionMapIt == FunctionVertexMap.end())
=======
  auto FunctionMapIt = FunctionVertexMap.find(F);
  if (FunctionMapIt == FunctionVertexMap.end()) {
>>>>>>> 801b71c1
    return 0;
  }

<<<<<<< HEAD
  size_t edgesRemoved = 0;
  auto outEdges = boost::out_edges(functionMapIt->second, CallGraph);
  for (auto edgeIt : boost::make_iterator_range(outEdges)) {
    auto edge = CallGraph[edgeIt];
    if (edge.CS == I) {
      boost::remove_edge(edgeIt, CallGraph);
      ++edgesRemoved;
=======
  size_t EdgesRemoved = 0;
  auto OutEdges = boost::out_edges(FunctionMapIt->second, CallGraph);
  for (auto EdgeIt : boost::make_iterator_range(OutEdges)) {
    auto Edge = CallGraph[EdgeIt];
    if (Edge.CS == I) {
      boost::remove_edge(EdgeIt, CallGraph);
      ++EdgesRemoved;
>>>>>>> 801b71c1
    }
  }
  return EdgesRemoved;
}

bool LLVMBasedICFG::removeVertex(const llvm::Function *F) {
<<<<<<< HEAD
  auto functionMapIt = FunctionVertexMap.find(F);
  if (functionMapIt == FunctionVertexMap.end())
=======
  auto FunctionMapIt = FunctionVertexMap.find(F);
  if (FunctionMapIt == FunctionVertexMap.end()) {
>>>>>>> 801b71c1
    return false;
  }

  boost::remove_vertex(FunctionMapIt->second, CallGraph);
  FunctionVertexMap.erase(FunctionMapIt);
  return true;
}

size_t LLVMBasedICFG::getCallerCount(const llvm::Function *F) const {
<<<<<<< HEAD
  auto mapEntry = FunctionVertexMap.find(F);
  if (mapEntry == FunctionVertexMap.end()) {
=======
  auto MapEntry = FunctionVertexMap.find(F);
  if (MapEntry == FunctionVertexMap.end()) {
>>>>>>> 801b71c1
    return 0;
  }

  auto EdgeIterators = boost::in_edges(MapEntry->second, CallGraph);
  return std::distance(EdgeIterators.first, EdgeIterators.second);
}

set<const llvm::Function *>
LLVMBasedICFG::getCalleesOfCallAt(const llvm::Instruction *N) const {
  if (llvm::isa<llvm::CallInst>(N) || llvm::isa<llvm::InvokeInst>(N)) {
    set<const llvm::Function *> Callees;
    auto MapEntry = FunctionVertexMap.find(N->getFunction());
    if (MapEntry == FunctionVertexMap.end()) {
      return Callees;
    }
    out_edge_iterator EI;

    out_edge_iterator EIEnd;
    for (boost::tie(EI, EIEnd) = boost::out_edges(MapEntry->second, CallGraph);
         EI != EIEnd; ++EI) {
      auto Edge = CallGraph[*EI];
      if (N == Edge.CS) {
        auto Target = boost::target(*EI, CallGraph);
        Callees.insert(CallGraph[Target].F);
      }
    }
    return Callees;
  } else {
    return {};
  }
}

set<const llvm::Instruction *>
LLVMBasedICFG::getCallersOf(const llvm::Function *F) const {
  set<const llvm::Instruction *> CallersOf;
  auto MapEntry = FunctionVertexMap.find(F);
  if (MapEntry == FunctionVertexMap.end()) {
    return CallersOf;
  }
  in_edge_iterator EI;

  in_edge_iterator EIEnd;
  for (boost::tie(EI, EIEnd) = boost::in_edges(MapEntry->second, CallGraph);
       EI != EIEnd; ++EI) {
    auto Edge = CallGraph[*EI];
    CallersOf.insert(Edge.CS);
  }
  return CallersOf;
}

set<const llvm::Instruction *>
LLVMBasedICFG::getCallsFromWithin(const llvm::Function *F) const {
  set<const llvm::Instruction *> CallSites;
  for (llvm::const_inst_iterator I = llvm::inst_begin(F), E = llvm::inst_end(F);
       I != E; ++I) {
    if (llvm::isa<llvm::CallInst>(*I) || llvm::isa<llvm::InvokeInst>(*I)) {
      CallSites.insert(&(*I));
    }
  }
  return CallSites;
}

/**
<<<<<<< HEAD
=======
 * Returns all start points of a given method. There may be
 * more than one start point in case of a backward analysis.
 */
set<const llvm::Instruction *>
LLVMBasedICFG::getStartPointsOf(const llvm::Function *Fun) const {
  if (!Fun) {
    return {};
  }
  if (!Fun->isDeclaration()) {
    return {&Fun->front().front()};
    // } else if (!getStartPointsOf(getMethod(m->getName().str())).empty()) {
    // return getStartPointsOf(getMethod(m->getName().str()));
  } else {
    LOG_IF_ENABLE(BOOST_LOG_SEV(lg::get(), DEBUG)
                  << "Could not get starting points of '"
                  << Fun->getName().str() << "' because it is a declaration");
    return {};
  }
}

set<const llvm::Instruction *>
LLVMBasedICFG::getExitPointsOf(const llvm::Function *Fun) const {
  if (!Fun->isDeclaration()) {
    return {&Fun->back().back()};
  } else {
    LOG_IF_ENABLE(BOOST_LOG_SEV(lg::get(), DEBUG)
                  << "Could not get exit points of '" << Fun->getName().str()
                  << "' which is declaration!");
    return {};
  }
}

/**
>>>>>>> 801b71c1
 * Returns all statements to which a call could return.
 * In the RHS paper, for every call there is just one return site.
 * We, however, use as return site the successor statements, of which
 * there can be many in case of exceptional flow.
 */
set<const llvm::Instruction *>
LLVMBasedICFG::getReturnSitesOfCallAt(const llvm::Instruction *N) const {
  set<const llvm::Instruction *> ReturnSites;
  if (const auto *Call = llvm::dyn_cast<llvm::CallInst>(N)) {
    ReturnSites.insert(Call->getNextNode());
  }
  if (const auto *Invoke = llvm::dyn_cast<llvm::InvokeInst>(N)) {
    ReturnSites.insert(&Invoke->getNormalDest()->front());
    ReturnSites.insert(&Invoke->getUnwindDest()->front());
  }
  return ReturnSites;
}

bool LLVMBasedICFG::isCallStmt(const llvm::Instruction *Stmt) const {
  llvm::ImmutableCallSite CS(Stmt);
  return CS.isCall();
}

/**
 * Returns the set of all nodes that are neither call nor start nodes.
 */
set<const llvm::Instruction *> LLVMBasedICFG::allNonCallStartNodes() const {
  set<const llvm::Instruction *> NonCallStartNodes;
  for (auto *M : IRDB.getAllModules()) {
    for (auto &F : *M) {
      for (auto &BB : F) {
        for (auto &I : BB) {
          if ((!llvm::isa<llvm::CallInst>(&I)) &&
              (!llvm::isa<llvm::InvokeInst>(&I)) && (!isStartPoint(&I))) {
            NonCallStartNodes.insert(&I);
          }
        }
      }
    }
  }
  return NonCallStartNodes;
}

vector<const llvm::Instruction *>
LLVMBasedICFG::getAllInstructionsOfFunction(const string &Name) {
  const auto *F = IRDB.getFunctionDefinition(Name);
  if (F) {
    return getAllInstructionsOf(F);
  }
  return {};
}

const llvm::Instruction *
LLVMBasedICFG::getLastInstructionOf(const string &Name) {
  const auto *F = IRDB.getFunctionDefinition(Name);
  if (!F) {
    return nullptr;
  }
  auto Last = llvm::inst_end(*F);
  Last--;
  return &(*Last);
}

void LLVMBasedICFG::mergeWith(const LLVMBasedICFG &Other) {
  typedef bidigraph_t::vertex_descriptor vertex_t;
  using vertex_map_t = std::map<vertex_t, vertex_t>;
  vertex_map_t OldToNewVertexMapping;
  boost::associative_property_map<vertex_map_t> VertexMapWrapper(
      OldToNewVertexMapping);
  boost::copy_graph(Other.CallGraph, CallGraph,
                    boost::orig_to_copy(VertexMapWrapper));

  // This vector holds the call-sites that are used to merge the whole-module
  // points-to graphs
  vector<pair<llvm::ImmutableCallSite, const llvm::Function *>> Calls;
  vertex_iterator VIv;

  vertex_iterator VIvEnd;

  vertex_iterator VIu;

  vertex_iterator VIuEnd;
  // Iterate the vertices of this graph 'v'
  for (boost::tie(VIv, VIvEnd) = boost::vertices(CallGraph); VIv != VIvEnd;
       ++VIv) {
    // Iterate the vertices of the other graph 'u'
    for (boost::tie(VIu, VIuEnd) = boost::vertices(CallGraph); VIu != VIuEnd;
         ++VIu) {
      // Check if we have a virtual node that can be replaced with the actual
      // node
      if (CallGraph[*VIv].F == CallGraph[*VIu].F &&
          CallGraph[*VIv].F->isDeclaration() &&
          !CallGraph[*VIu].F->isDeclaration()) {
        in_edge_iterator EI;

        in_edge_iterator EIEnd;
        for (boost::tie(EI, EIEnd) = boost::in_edges(*VIv, CallGraph);
             EI != EIEnd; ++EI) {
          auto Source = boost::source(*EI, CallGraph);
          auto Edge = CallGraph[*EI];
          // This becomes the new edge for this graph to the other graph
          boost::add_edge(Source, *VIu, Edge.CS, CallGraph);
          Calls.emplace_back(llvm::ImmutableCallSite(Edge.CS),
                             CallGraph[*VIu].F);
          // Remove the old edge flowing into the virtual node
          boost::remove_edge(Source, *VIv, CallGraph);
        }
        // Remove the virtual node
        boost::remove_vertex(*VIv, CallGraph);
      }
    }
  }

  // Update the FunctionVertexMap:
  for (const auto &OtherValues : Other.FunctionVertexMap) {
    auto MappingIter = OldToNewVertexMapping.find(OtherValues.second);
    if (MappingIter != OldToNewVertexMapping.end()) {
      FunctionVertexMap.insert(
          make_pair(OtherValues.first, MappingIter->second));
    }
  }

  // Merge the already visited functions
  VisitedFunctions.insert(Other.VisitedFunctions.begin(),
                          Other.VisitedFunctions.end());
  // Merge the points-to graphs
  WholeModulePTG.mergeWith(Other.WholeModulePTG, Calls);
}

bool LLVMBasedICFG::isPrimitiveFunction(const string &Name) {
  if (!IRDB.getFunctionDefinition(Name)) {
    return false;
  }
  for (const auto &BB : *IRDB.getFunctionDefinition(Name)) {
    for (const auto &I : BB) {
      if (llvm::isa<llvm::CallInst>(&I) || llvm::isa<llvm::InvokeInst>(&I)) {
        return false;
      }
    }
  }
  return true;
}

void LLVMBasedICFG::print(ostream &OS) const {
  OS << "Call Graph:\n";
  vertex_iterator UI;

  vertex_iterator UIEnd;
  for (boost::tie(UI, UIEnd) = boost::vertices(CallGraph); UI != UIEnd; ++UI) {
    OS << CallGraph[*UI].getFunctionName() << " --> ";
    out_edge_iterator EI;

    out_edge_iterator EIEnd;
    for (boost::tie(EI, EIEnd) = boost::out_edges(*UI, CallGraph); EI != EIEnd;
         ++EI) {
      OS << CallGraph[target(*EI, CallGraph)].getFunctionName() << " ";
    }
    OS << '\n';
  }
}

namespace {
template <class graphType> class VertexWriter {
public:
  VertexWriter(const graphType &CGraph) : CGraph(CGraph) {}
  template <class VertexOrEdge>
  void operator()(std::ostream &Out, const VertexOrEdge &V) const {
    Out << "[label=\"" << CGraph[V].getFunctionName() << "\"]";
  }

private:
  const graphType &CGraph;
};

template <class graphType> class EdgeLabelWriter {
public:
  EdgeLabelWriter(const graphType &CGraph) : CGraph(CGraph) {}
  template <class VertexOrEdge>
  void operator()(std::ostream &Out, const VertexOrEdge &V) const {
    Out << "[label=\"" << CGraph[V].getCallSiteAsString() << "\"]";
  }

private:
  const graphType &CGraph;
};
} // namespace

void LLVMBasedICFG::printAsDot(std::ostream &OS, bool PrintEdgeLabels) const {
  if (PrintEdgeLabels) {
    boost::write_graphviz(OS, CallGraph, VertexWriter<bidigraph_t>(CallGraph),
                          EdgeLabelWriter<bidigraph_t>(CallGraph));
  } else {
    boost::write_graphviz(OS, CallGraph, VertexWriter<bidigraph_t>(CallGraph));
  }
}

void LLVMBasedICFG::printInternalPTGAsDot(std::ostream &OS) const {
  boost::write_graphviz(
      OS, WholeModulePTG.PAG,
      LLVMPointsToGraph::makePointerVertexOrEdgePrinter(WholeModulePTG.PAG),
      LLVMPointsToGraph::makePointerVertexOrEdgePrinter(WholeModulePTG.PAG));
}

nlohmann::json LLVMBasedICFG::getAsJson() const {
  nlohmann::json J;
  vertex_iterator VIv;

  vertex_iterator VIvEnd;
  out_edge_iterator EI;

  out_edge_iterator EIEnd;
  // iterate all graph vertices
  for (boost::tie(VIv, VIvEnd) = boost::vertices(CallGraph); VIv != VIvEnd;
       ++VIv) {
    J[PhasarConfig::JsonCallGraphID()][CallGraph[*VIv].getFunctionName()];
    // iterate all out edges of vertex vi_v
    for (boost::tie(EI, EIEnd) = boost::out_edges(*VIv, CallGraph); EI != EIEnd;
         ++EI) {
      J[PhasarConfig::JsonCallGraphID()][CallGraph[*VIv].getFunctionName()] +=
          CallGraph[boost::target(*EI, CallGraph)].getFunctionName();
    }
  }
  return J;
}

void LLVMBasedICFG::printAsJson(std::ostream &OS) const { OS << getAsJson(); }

const LLVMPointsToGraph &LLVMBasedICFG::getWholeModulePTG() const {
  return WholeModulePTG;
}

vector<const llvm::Function *> LLVMBasedICFG::getDependencyOrderedFunctions() {
  vector<vertex_t> Vertices;
  vector<const llvm::Function *> Functions;
  dependency_visitor Deps(Vertices);
  boost::depth_first_search(CallGraph, visitor(Deps));
  for (auto V : Vertices) {
    if (!CallGraph[V].F->isDeclaration()) {
      Functions.push_back(CallGraph[V].F);
    }
  }
  return Functions;
}

unsigned LLVMBasedICFG::getNumOfVertices() {
  return boost::num_vertices(CallGraph);
}

unsigned LLVMBasedICFG::getNumOfEdges() { return boost::num_edges(CallGraph); }

} // namespace psr<|MERGE_RESOLUTION|>--- conflicted
+++ resolved
@@ -294,29 +294,16 @@
 
 std::vector<const llvm::Instruction *>
 LLVMBasedICFG::getOutEdges(const llvm::Function *F) const {
-<<<<<<< HEAD
-  auto functionMapIt = FunctionVertexMap.find(F);
-  if (functionMapIt == FunctionVertexMap.end())
-=======
   auto FunctionMapIt = FunctionVertexMap.find(F);
   if (FunctionMapIt == FunctionVertexMap.end()) {
->>>>>>> 801b71c1
     return {};
   }
 
-<<<<<<< HEAD
-  std::vector<const llvm::Instruction *> edges;
-  for (const auto edgeIt : boost::make_iterator_range(
-           boost::out_edges(functionMapIt->second, CallGraph))) {
-    auto edge = CallGraph[edgeIt];
-    edges.push_back(edge.CS);
-=======
   std::vector<const llvm::Instruction *> Edges;
   for (const auto EdgeIt : boost::make_iterator_range(
            boost::out_edges(FunctionMapIt->second, CallGraph))) {
     auto Edge = CallGraph[EdgeIt];
     Edges.push_back(Edge.CS);
->>>>>>> 801b71c1
   }
 
   return Edges;
@@ -324,31 +311,17 @@
 
 LLVMBasedICFG::OutEdgesAndTargets
 LLVMBasedICFG::getOutEdgeAndTarget(const llvm::Function *F) const {
-<<<<<<< HEAD
-  auto functionMapIt = FunctionVertexMap.find(F);
-  if (functionMapIt == FunctionVertexMap.end())
-=======
   auto FunctionMapIt = FunctionVertexMap.find(F);
   if (FunctionMapIt == FunctionVertexMap.end()) {
->>>>>>> 801b71c1
     return {};
   }
 
-<<<<<<< HEAD
-  OutEdgesAndTargets edges;
-  for (const auto edgeIt : boost::make_iterator_range(
-           boost::out_edges(functionMapIt->second, CallGraph))) {
-    auto edge = CallGraph[edgeIt];
-    auto target = CallGraph[boost::target(edgeIt, CallGraph)];
-    edges.insert(std::make_pair(edge.CS, target.F));
-=======
   OutEdgesAndTargets Edges;
   for (const auto EdgeIt : boost::make_iterator_range(
            boost::out_edges(FunctionMapIt->second, CallGraph))) {
     auto Edge = CallGraph[EdgeIt];
     auto Target = CallGraph[boost::target(EdgeIt, CallGraph)];
     Edges.insert(std::make_pair(Edge.CS, Target.F));
->>>>>>> 801b71c1
   }
 
   return Edges;
@@ -356,25 +329,11 @@
 
 size_t LLVMBasedICFG::removeEdges(const llvm::Function *F,
                                   const llvm::Instruction *I) {
-<<<<<<< HEAD
-  auto functionMapIt = FunctionVertexMap.find(F);
-  if (functionMapIt == FunctionVertexMap.end())
-=======
   auto FunctionMapIt = FunctionVertexMap.find(F);
   if (FunctionMapIt == FunctionVertexMap.end()) {
->>>>>>> 801b71c1
     return 0;
   }
 
-<<<<<<< HEAD
-  size_t edgesRemoved = 0;
-  auto outEdges = boost::out_edges(functionMapIt->second, CallGraph);
-  for (auto edgeIt : boost::make_iterator_range(outEdges)) {
-    auto edge = CallGraph[edgeIt];
-    if (edge.CS == I) {
-      boost::remove_edge(edgeIt, CallGraph);
-      ++edgesRemoved;
-=======
   size_t EdgesRemoved = 0;
   auto OutEdges = boost::out_edges(FunctionMapIt->second, CallGraph);
   for (auto EdgeIt : boost::make_iterator_range(OutEdges)) {
@@ -382,20 +341,14 @@
     if (Edge.CS == I) {
       boost::remove_edge(EdgeIt, CallGraph);
       ++EdgesRemoved;
->>>>>>> 801b71c1
     }
   }
   return EdgesRemoved;
 }
 
 bool LLVMBasedICFG::removeVertex(const llvm::Function *F) {
-<<<<<<< HEAD
-  auto functionMapIt = FunctionVertexMap.find(F);
-  if (functionMapIt == FunctionVertexMap.end())
-=======
   auto FunctionMapIt = FunctionVertexMap.find(F);
   if (FunctionMapIt == FunctionVertexMap.end()) {
->>>>>>> 801b71c1
     return false;
   }
 
@@ -405,13 +358,8 @@
 }
 
 size_t LLVMBasedICFG::getCallerCount(const llvm::Function *F) const {
-<<<<<<< HEAD
-  auto mapEntry = FunctionVertexMap.find(F);
-  if (mapEntry == FunctionVertexMap.end()) {
-=======
   auto MapEntry = FunctionVertexMap.find(F);
   if (MapEntry == FunctionVertexMap.end()) {
->>>>>>> 801b71c1
     return 0;
   }
 
@@ -475,42 +423,6 @@
 }
 
 /**
-<<<<<<< HEAD
-=======
- * Returns all start points of a given method. There may be
- * more than one start point in case of a backward analysis.
- */
-set<const llvm::Instruction *>
-LLVMBasedICFG::getStartPointsOf(const llvm::Function *Fun) const {
-  if (!Fun) {
-    return {};
-  }
-  if (!Fun->isDeclaration()) {
-    return {&Fun->front().front()};
-    // } else if (!getStartPointsOf(getMethod(m->getName().str())).empty()) {
-    // return getStartPointsOf(getMethod(m->getName().str()));
-  } else {
-    LOG_IF_ENABLE(BOOST_LOG_SEV(lg::get(), DEBUG)
-                  << "Could not get starting points of '"
-                  << Fun->getName().str() << "' because it is a declaration");
-    return {};
-  }
-}
-
-set<const llvm::Instruction *>
-LLVMBasedICFG::getExitPointsOf(const llvm::Function *Fun) const {
-  if (!Fun->isDeclaration()) {
-    return {&Fun->back().back()};
-  } else {
-    LOG_IF_ENABLE(BOOST_LOG_SEV(lg::get(), DEBUG)
-                  << "Could not get exit points of '" << Fun->getName().str()
-                  << "' which is declaration!");
-    return {};
-  }
-}
-
-/**
->>>>>>> 801b71c1
  * Returns all statements to which a call could return.
  * In the RHS paper, for every call there is just one return site.
  * We, however, use as return site the successor statements, of which
