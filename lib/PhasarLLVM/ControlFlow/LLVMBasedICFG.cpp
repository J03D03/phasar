/******************************************************************************
 * Copyright (c) 2017 Philipp Schubert.
 * All rights reserved. This program and the accompanying materials are made
 * available under the terms of LICENSE.txt.
 *
 * Contributors:
 *     Philipp Schubert and others
 *****************************************************************************/

/*
 * LLVMBasedInterproceduralICFG.cpp
 *
 *  Created on: 09.09.2016
 *      Author: pdschbrt
 */

#include <memory>

#include <llvm/IR/CallSite.h>
#include <llvm/IR/Constants.h>
#include <llvm/IR/Function.h>
#include <llvm/IR/InstIterator.h>
#include <llvm/IR/Instruction.h>
#include <llvm/IR/Module.h>

#include <boost/graph/copy.hpp>
#include <boost/graph/depth_first_search.hpp>
#include <boost/graph/graph_utility.hpp>
#include <boost/graph/graphviz.hpp>
#include <boost/log/sources/record_ostream.hpp>

#include <phasar/PhasarLLVM/ControlFlow/LLVMBasedICFG.h>
#include <phasar/PhasarLLVM/ControlFlow/Resolver/CHAResolver.h>
#include <phasar/PhasarLLVM/ControlFlow/Resolver/DTAResolver.h>
#include <phasar/PhasarLLVM/ControlFlow/Resolver/OTFResolver.h>
#include <phasar/PhasarLLVM/ControlFlow/Resolver/RTAResolver.h>
#include <phasar/PhasarLLVM/ControlFlow/Resolver/Resolver.h>

#include <phasar/Utils/LLVMShorthands.h>
#include <phasar/Utils/Logger.h>
#include <phasar/Utils/Macros.h>
#include <phasar/Utils/PAMMMacros.h>

#include <phasar/DB/ProjectIRDB.h>
#include <phasar/PhasarLLVM/Pointer/LLVMTypeHierarchy.h>
#include <phasar/PhasarLLVM/Pointer/VTable.h>

using namespace psr;
using namespace std;

namespace psr {

struct LLVMBasedICFG::dependency_visitor : boost::default_dfs_visitor {
  std::vector<vertex_t> &vertices;
  dependency_visitor(std::vector<vertex_t> &v) : vertices(v) {}
  template <typename Vertex, typename Graph>
  void finish_vertex(Vertex u, const Graph &g) {
    vertices.push_back(u);
  }
};

LLVMBasedICFG::VertexProperties::VertexProperties(const llvm::Function *f,
                                                  bool isDecl)
    : function(f), functionName(f->getName().str()), isDeclaration(isDecl) {}

LLVMBasedICFG::EdgeProperties::EdgeProperties(const llvm::Instruction *i)
    : callsite(i),
      // WARNING: Huge cost
      //, ir_code(llvmIRToString(i)),
      ir_code(""), id(stoull(getMetaDataID(i))) {}

LLVMBasedICFG::LLVMBasedICFG(LLVMTypeHierarchy &STH, ProjectIRDB &IRDB)
    : CH(STH), IRDB(IRDB) {}

LLVMBasedICFG::LLVMBasedICFG(LLVMTypeHierarchy &STH, ProjectIRDB &IRDB,
                             CallGraphAnalysisType CGType,
                             const vector<string> &EntryPoints)
    : CGType(CGType), CH(STH), IRDB(IRDB) {
  PAMM_GET_INSTANCE;
  auto &lg = lg::get();
  LOG_IF_ENABLE(BOOST_LOG_SEV(lg, INFO)
                << "Starting CallGraphAnalysisType: " << CGType);
  VisitedFunctions.reserve(IRDB.getAllFunctions().size());
  unique_ptr<Resolver_t> resolver(
      [CGType, &IRDB, &STH, this]() -> unique_ptr<Resolver_t> {
        switch (CGType) {
        case (CallGraphAnalysisType::CHA):
          return make_unique<CHAResolver>(IRDB, STH);
          break;
        case (CallGraphAnalysisType::RTA):
          return make_unique<RTAResolver>(IRDB, STH);
          break;
        case (CallGraphAnalysisType::DTA):
          return make_unique<DTAResolver>(IRDB, STH);
          break;
        case (CallGraphAnalysisType::OTF):
          return make_unique<OTFResolver>(IRDB, STH, WholeModulePTG);
          break;
        default:
          throw runtime_error("Resolver strategy not properly instantiated");
          break;
        }
      }());
  for (auto &EntryPoint : EntryPoints) {
    llvm::Function *F = IRDB.getFunction(EntryPoint);
    if (F == nullptr) {
      throw ios_base::failure(
          "Could not retrieve llvm::Function for entry point");
    }
    PointsToGraph &ptg = *IRDB.getPointsToGraph(EntryPoint);
    WholeModulePTG.mergeWith(ptg, F);
    constructionWalker(F, resolver.get());
  }
  REG_COUNTER("WM-PTG Vertices", WholeModulePTG.getNumOfVertices(),
              PAMM_SEVERITY_LEVEL::Full);
  REG_COUNTER("WM-PTG Edges", WholeModulePTG.getNumOfEdges(),
              PAMM_SEVERITY_LEVEL::Full);
  REG_COUNTER("CG Vertices", getNumOfVertices(), PAMM_SEVERITY_LEVEL::Full);
  REG_COUNTER("CG Edges", getNumOfEdges(), PAMM_SEVERITY_LEVEL::Full);
  LOG_IF_ENABLE(BOOST_LOG_SEV(lg, INFO) << "Call graph has been constructed");
}

LLVMBasedICFG::LLVMBasedICFG(LLVMTypeHierarchy &STH, ProjectIRDB &IRDB,
                             const llvm::Module &M,
                             CallGraphAnalysisType CGType,
                             vector<string> EntryPoints)
    : CGType(CGType), CH(STH), IRDB(IRDB) {
  auto &lg = lg::get();
  LOG_IF_ENABLE(BOOST_LOG_SEV(lg, INFO)
                << "Starting CallGraphAnalysisType: " << CGType);
  VisitedFunctions.reserve(IRDB.getAllFunctions().size());
  if (EntryPoints.empty()) {
    for (auto &F : M) {
      EntryPoints.push_back(F.getName().str());
    }
  }
  unique_ptr<Resolver_t> resolver(
      [CGType, &IRDB, &STH, this]() -> unique_ptr<Resolver_t> {
        switch (CGType) {
        case (CallGraphAnalysisType::CHA):
          return make_unique<CHAResolver>(IRDB, STH);
          break;
        case (CallGraphAnalysisType::RTA):
          return make_unique<RTAResolver>(IRDB, STH);
          break;
        case (CallGraphAnalysisType::DTA):
          return make_unique<DTAResolver>(IRDB, STH);
          break;
        case (CallGraphAnalysisType::OTF):
          return make_unique<OTFResolver>(IRDB, STH, WholeModulePTG);
          break;
        default:
          throw runtime_error("Resolver strategy not properly instantiated");
          break;
        }
      }());
  for (auto &EntryPoint : EntryPoints) {
    llvm::Function *F = M.getFunction(EntryPoint);
    if (F && !F->isDeclaration()) {
      PointsToGraph &ptg = *IRDB.getPointsToGraph(EntryPoint);
      WholeModulePTG.mergeWith(ptg, F);
      constructionWalker(F, resolver.get());
    }
  }
  LOG_IF_ENABLE(BOOST_LOG_SEV(lg, INFO) << "Call graph has been constructed");
}

void LLVMBasedICFG::constructionWalker(const llvm::Function *F,
                                       Resolver_t *resolver) {
  PAMM_GET_INSTANCE;
  static bool first_function = true;
  auto &lg = lg::get();
  LOG_IF_ENABLE(BOOST_LOG_SEV(lg, DEBUG)
                << "Walking in function: " << F->getName().str());
  if (VisitedFunctions.count(F) || F->isDeclaration()) {
    LOG_IF_ENABLE(BOOST_LOG_SEV(lg, DEBUG)
                  << "Function already visited or only declaration: "
                  << F->getName().str());
    return;
  }
  VisitedFunctions.insert(F);

  // add a node for function F to the call graph (if not present already)
  if (!function_vertex_map.count(F->getName().str())) {
    function_vertex_map[F->getName().str()] = boost::add_vertex(cg);
    cg[function_vertex_map[F->getName().str()]] = VertexProperties(F);
  }

  if (first_function) {
    first_function = false;
    resolver->firstFunction(F);
  }
  // iterate all instructions of the current function
  for (llvm::const_inst_iterator I = llvm::inst_begin(F), E = llvm::inst_end(F);
       I != E; ++I) {
    const llvm::Instruction &Inst = *I;
    if (llvm::isa<llvm::CallInst>(Inst) || llvm::isa<llvm::InvokeInst>(Inst)) {
      resolver->preCall(&Inst);

      llvm::ImmutableCallSite cs(&Inst);
      set<const llvm::Function *> possible_targets;
      // check if function call can be resolved statically
      if (cs.getCalledFunction() != nullptr) {
        possible_targets.insert(cs.getCalledFunction());
        LOG_IF_ENABLE(BOOST_LOG_SEV(lg, DEBUG)
                      << "Found static call-site: "
                      << llvmIRToString(cs.getInstruction()));
      } else { // the function call must be resolved dynamically
        LOG_IF_ENABLE(BOOST_LOG_SEV(lg, DEBUG)
                      << "Found dynamic call-site: "
                      << llvmIRToString(cs.getInstruction()));
        // call the resolve routine
        set<string> possible_target_names;
        if (isVirtualFunctionCall(cs)) {
          possible_target_names = resolver->resolveVirtualCall(cs);
        } else {
          possible_target_names = resolver->resolveFunctionPointer(cs);
        }

        for (auto &possible_target_name : possible_target_names) {
          if (IRDB.getFunction(possible_target_name)) {
            possible_targets.insert(IRDB.getFunction(possible_target_name));
          }
        }
      }

      LOG_IF_ENABLE(BOOST_LOG_SEV(lg, DEBUG)
                    << "Found " << possible_targets.size()
                    << " possible target(s)");

      resolver->TreatPossibleTarget(cs, possible_targets);
      // Insert possible target inside the graph and add the link with
      // the current function
      for (auto &possible_target : possible_targets) {
        string target_name = possible_target->getName().str();
        if (!function_vertex_map.count(target_name)) {
          function_vertex_map[target_name] = boost::add_vertex(cg);
          cg[function_vertex_map[target_name]] = VertexProperties(
              possible_target, possible_target->isDeclaration());
        }

        boost::add_edge(function_vertex_map[F->getName().str()],
                        function_vertex_map[target_name],
                        EdgeProperties(cs.getInstruction()), cg);
      }

      // continue resolving
      for (auto possible_target : possible_targets) {
        constructionWalker(possible_target, resolver);
      }

      resolver->postCall(&Inst);
    } else {
      resolver->OtherInst(&Inst);
    }
  }
}

bool LLVMBasedICFG::isVirtualFunctionCall(llvm::ImmutableCallSite CS) {
  if (CS.getNumArgOperands() > 0) {
    const llvm::Value *V = CS.getArgOperand(0);
    if (V->getType()->isPointerTy() &&
        V->getType()->getPointerElementType()->isStructTy()) {
      string TypeName = V->getType()->getPointerElementType()->getStructName();
      // get the type name and check if it has a virtual member function
      if (CH.containsType(TypeName) && CH.containsVTable(TypeName)) {
        VTable VTBL = CH.getVTable(TypeName);
        for (const string &Fname : VTBL) {
          const llvm::Function *F = IRDB.getFunction(Fname);
          if (!F) {
            // Is a pure virtual function
            // or there is an error with the function in the module (that can
            // happen)
            return true;
          }
          if (CS.getCalledValue()->getType()->isPointerTy()) {
            if (matchesSignature(F, llvm::dyn_cast<llvm::FunctionType>(
                                        CS.getCalledValue()
                                            ->getType()
                                            ->getPointerElementType()))) {
              return true;
            }
          }
        }
      }
    }
  }
  return false;
}

const llvm::Function *LLVMBasedICFG::getMethod(const string &fun) {
  return IRDB.getFunction(fun);
}

set<const llvm::Function *> LLVMBasedICFG::getAllMethods() {
  return IRDB.getAllFunctions();
}

<<<<<<< HEAD
vector<const llvm::Instruction *>
LLVMBasedICFG::getAllInstructionsOf(const llvm::Function *fun) {
  vector<const llvm::Instruction *> Instructions;
  for (auto &BB : *fun) {
    for (auto &I : BB) {
      Instructions.push_back(&I);
    }
  }
  return Instructions;
}

bool LLVMBasedICFG::isExitStmt(const llvm::Instruction *stmt) {
  return llvm::isa<llvm::ReturnInst>(stmt);
}

bool LLVMBasedICFG::isStartPoint(const llvm::Instruction *stmt) {
  return (stmt == &stmt->getFunction()->front().front());
}

bool LLVMBasedICFG::isFieldLoad(const llvm::Instruction *stmt) {
if (auto Load = llvm::dyn_cast<llvm::LoadInst>(stmt)) {
    if (auto GEP = llvm::dyn_cast<llvm::GetElementPtrInst>(Load->getPointerOperand())) {
      return true;
    }
  }
  return false;
}

bool LLVMBasedICFG::isFieldStore(const llvm::Instruction *stmt) {
  if (auto Store = llvm::dyn_cast<llvm::StoreInst>(stmt)) {
    if (auto GEP = llvm::dyn_cast<llvm::GetElementPtrInst>(Store->getPointerOperand())) {
      return true;
    }
  }
  return false;
}

bool LLVMBasedICFG::isFallThroughSuccessor(const llvm::Instruction *stmt,
                                           const llvm::Instruction *succ) {
  if (const llvm::BranchInst *B = llvm::dyn_cast<llvm::BranchInst>(stmt)) {
    if (B->isConditional()) {
      return &B->getSuccessor(1)->front() == succ;
    } else {
      return &B->getSuccessor(0)->front() == succ;
    }
  }
  return false;
}

bool LLVMBasedICFG::isBranchTarget(const llvm::Instruction *stmt,
                                   const llvm::Instruction *succ) {
  if (const llvm::TerminatorInst *T =
          llvm::dyn_cast<llvm::TerminatorInst>(stmt)) {
    for (auto successor : T->successors()) {
      if (&*successor->begin() == succ) {
        return true;
      }
    }
  }
  return false;
}

string LLVMBasedICFG::getStatementId(const llvm::Instruction *stmt) {
  return llvm::cast<llvm::MDString>(
             stmt->getMetadata(MetaDataKind)->getOperand(0))
      ->getString()
      .str();
}

string LLVMBasedICFG::getMethodName(const llvm::Function *fun) {
  return fun->getName().str();
}

=======
>>>>>>> e7ecbdfc
/**
 * Returns all callee methods for a given call that might be called.
 */
set<const llvm::Function *>
LLVMBasedICFG::getCalleesOfCallAt(const llvm::Instruction *n) {
  auto &lg = lg::get();
  if (llvm::isa<llvm::CallInst>(n) || llvm::isa<llvm::InvokeInst>(n)) {
    llvm::ImmutableCallSite CS(n);
    set<const llvm::Function *> Callees;
    string CallerName = CS->getFunction()->getName().str();
    out_edge_iterator ei, ei_end;
    for (boost::tie(ei, ei_end) =
             boost::out_edges(function_vertex_map[CallerName], cg);
         ei != ei_end; ++ei) {
      auto source = boost::source(*ei, cg);
      auto edge = cg[*ei];
      auto target = boost::target(*ei, cg);
      if (CS.getInstruction() == edge.callsite) {
        // cout << "Name: " << cg[target].functionName << endl;
        if (IRDB.getFunction(cg[target].functionName)) {
          Callees.insert(IRDB.getFunction(cg[target].functionName));
        } else {
          // Either we have a special function called like glibc- or
          // llvm intrinsic functions or a function that is defined in
          // a thrid party library which we have no access to.
          Callees.insert(cg[target].function);
        }
      }
    }
    return Callees;
  } else {
    LOG_IF_ENABLE(
        BOOST_LOG_SEV(lg, ERROR)
        << "Found instruction that is neither CallInst nor InvokeInst\n");
    return {};
  }
}

/**
 * Returns all caller statements/nodes of a given method.
 */
set<const llvm::Instruction *>
LLVMBasedICFG::getCallersOf(const llvm::Function *m) {
  set<const llvm::Instruction *> CallersOf;
  in_edge_iterator ei, ei_end;
  for (boost::tie(ei, ei_end) =
           boost::in_edges(function_vertex_map[m->getName().str()], cg);
       ei != ei_end; ++ei) {
    auto source = boost::source(*ei, cg);
    auto edge = cg[*ei];
    auto target = boost::target(*ei, cg);
    CallersOf.insert(edge.callsite);
  }
  return CallersOf;
}

/**
 * Returns all call sites within a given method.
 */
set<const llvm::Instruction *>
LLVMBasedICFG::getCallsFromWithin(const llvm::Function *f) {
  set<const llvm::Instruction *> CallSites;
  for (llvm::const_inst_iterator I = llvm::inst_begin(f), E = llvm::inst_end(f);
       I != E; ++I) {
    if (llvm::isa<llvm::CallInst>(*I) || llvm::isa<llvm::InvokeInst>(*I)) {
      CallSites.insert(&(*I));
    }
  }
  return CallSites;
}

/**
 * Returns all start points of a given method. There may be
 * more than one start point in case of a backward analysis.
 */
set<const llvm::Instruction *>
LLVMBasedICFG::getStartPointsOf(const llvm::Function *m) {
  if (!m) {
    return {};
  }
  if (!m->isDeclaration()) {
    return {&m->front().front()};
    // } else if (!getStartPointsOf(getMethod(m->getName().str())).empty()) {
    // return getStartPointsOf(getMethod(m->getName().str()));
  } else {
    auto &lg = lg::get();
    LOG_IF_ENABLE(BOOST_LOG_SEV(lg, DEBUG)
                  << "Could not get starting points of '" << m->getName().str()
                  << "' because it is a declaration");
    return {};
  }
}

set<const llvm::Instruction *>
LLVMBasedICFG::getExitPointsOf(const llvm::Function *fun) {
  if (!fun->isDeclaration()) {
    return {&fun->back().back()};
  } else {
    auto &lg = lg::get();
    LOG_IF_ENABLE(BOOST_LOG_SEV(lg, DEBUG)
                  << "Could not get exit points of '" << fun->getName().str()
                  << "' which is declaration!");
    return {};
  }
}

/**
 * Returns all statements to which a call could return.
 * In the RHS paper, for every call there is just one return site.
 * We, however, use as return site the successor statements, of which
 * there can be many in case of exceptional flow.
 */
set<const llvm::Instruction *>
LLVMBasedICFG::getReturnSitesOfCallAt(const llvm::Instruction *n) {
  set<const llvm::Instruction *> ReturnSites;
  if (auto Call = llvm::dyn_cast<llvm::CallInst>(n)) {
    ReturnSites.insert(Call->getNextNode());
  }
  if (auto Invoke = llvm::dyn_cast<llvm::InvokeInst>(n)) {
    ReturnSites.insert(&Invoke->getNormalDest()->front());
    ReturnSites.insert(&Invoke->getUnwindDest()->front());
  }
  return ReturnSites;
}

bool LLVMBasedICFG::isCallStmt(const llvm::Instruction *stmt) {
  return llvm::isa<llvm::CallInst>(stmt) || llvm::isa<llvm::InvokeInst>(stmt);
}

/**
 * Returns the set of all nodes that are neither call nor start nodes.
 */
set<const llvm::Instruction *> LLVMBasedICFG::allNonCallStartNodes() {
  set<const llvm::Instruction *> NonCallStartNodes;
  for (auto M : IRDB.getAllModules()) {
    for (auto &F : *M) {
      for (auto &BB : F) {
        for (auto &I : BB) {
          if ((!llvm::isa<llvm::CallInst>(&I)) &&
              (!llvm::isa<llvm::InvokeInst>(&I)) && (!isStartPoint(&I))) {
            NonCallStartNodes.insert(&I);
          }
        }
      }
    }
  }
  return NonCallStartNodes;
}

vector<const llvm::Instruction *>
LLVMBasedICFG::getAllInstructionsOfFunction(const string &name) {
  return getAllInstructionsOf(IRDB.getFunction(name));
}

const llvm::Instruction *
LLVMBasedICFG::getLastInstructionOf(const string &name) {
  const llvm::Function &f = *IRDB.getFunction(name);
  auto last = llvm::inst_end(f);
  last--;
  return &(*last);
}

void LLVMBasedICFG::mergeWith(const LLVMBasedICFG &other) {
  // Copy other graph into this graph
  typedef typename boost::property_map<bidigraph_t, boost::vertex_index_t>::type
      index_map_t;
  // For simple adjacency_list<> this type would be more efficient:
  typedef typename boost::iterator_property_map<
      typename std::vector<LLVMBasedICFG::vertex_t>::iterator, index_map_t,
      LLVMBasedICFG::vertex_t, LLVMBasedICFG::vertex_t &>
      IsoMap;
  // For more generic graphs, one can try typedef std::map<vertex_t, vertex_t>
  // IsoMap;
  vector<LLVMBasedICFG::vertex_t> orig2copy_data(boost::num_vertices(other.cg));
  IsoMap mapV = boost::make_iterator_property_map(
      orig2copy_data.begin(), get(boost::vertex_index, other.cg));
  boost::copy_graph(other.cg, cg, boost::orig_to_copy(mapV)); // means g1 += g2
  // This vector hols the call-sites that are used to merge the whole-module
  // points-to graphs
  vector<pair<llvm::ImmutableCallSite, const llvm::Function *>> Calls;
  vertex_iterator vi_v, vi_v_end, vi_u, vi_u_end;
  // Iterate the vertices of this graph 'v'
  for (boost::tie(vi_v, vi_v_end) = boost::vertices(cg); vi_v != vi_v_end;
       ++vi_v) {
    // Iterate the vertices of the other graph 'u'
    for (boost::tie(vi_u, vi_u_end) = boost::vertices(cg); vi_u != vi_u_end;
         ++vi_u) {
      // Check if we have a virtual node that can be replaced with the actual
      // node
      if (cg[*vi_v].functionName == cg[*vi_u].functionName &&
          cg[*vi_v].isDeclaration && !cg[*vi_u].isDeclaration) {
        in_edge_iterator ei, ei_end;
        for (boost::tie(ei, ei_end) = boost::in_edges(*vi_v, cg); ei != ei_end;
             ++ei) {
          auto source = boost::source(*ei, cg);
          auto edge = cg[*ei];
          // This becomes the new edge for this graph to the other graph
          boost::add_edge(source, *vi_u, edge.callsite, cg);
          Calls.push_back(make_pair(llvm::ImmutableCallSite(edge.callsite),
                                    cg[*vi_u].function));
          // Remove the old edge flowing into the virtual node
          boost::remove_edge(source, *vi_v, cg);
        }
        // Remove the virtual node
        boost::remove_vertex(*vi_v, cg);
      }
    }
  }
  // Update the function_vertex_map
  function_vertex_map.clear();
  for (boost::tie(vi_v, vi_v_end) = boost::vertices(cg); vi_v != vi_v_end;
       ++vi_v) {
    function_vertex_map.insert(make_pair(cg[*vi_v].functionName, *vi_v));
  }
  // Merge the already visited functions
  VisitedFunctions.insert(other.VisitedFunctions.begin(),
                          other.VisitedFunctions.end());
  // Merge the points-to graphs
  WholeModulePTG.mergeWith(other.WholeModulePTG, Calls);
}

bool LLVMBasedICFG::isPrimitiveFunction(const string &name) {
  for (auto &BB : *IRDB.getFunction(name)) {
    for (auto &I : BB) {
      if (llvm::isa<llvm::CallInst>(&I) || llvm::isa<llvm::InvokeInst>(&I)) {
        return false;
      }
    }
  }
  return true;
}

void LLVMBasedICFG::print() {
  cout << "CallGraph:\n";
  boost::print_graph(
      cg, boost::get(&LLVMBasedICFG::VertexProperties::functionName, cg));
}

void LLVMBasedICFG::printAsDot(const string &filename) {
  ofstream ofs(filename);
  boost::write_graphviz(
      ofs, cg,
      boost::make_label_writer(
          boost::get(&LLVMBasedICFG::VertexProperties::functionName, cg)),
      boost::make_label_writer(
          boost::get(&LLVMBasedICFG::EdgeProperties::ir_code, cg)));
}

void LLVMBasedICFG::printInternalPTGAsDot(const string &filename) {
  ofstream ofs(filename);
  boost::write_graphviz(
      ofs, WholeModulePTG.ptg,
      boost::make_label_writer(boost::get(
          &PointsToGraph::VertexProperties::ir_code, WholeModulePTG.ptg)),
      boost::make_label_writer(boost::get(
          &PointsToGraph::EdgeProperties::ir_code, WholeModulePTG.ptg)));
}

json LLVMBasedICFG::getAsJson() {
  json J;
  vertex_iterator vi_v, vi_v_end;
  out_edge_iterator ei, ei_end;
  // iterate all graph vertices
  for (boost::tie(vi_v, vi_v_end) = boost::vertices(cg); vi_v != vi_v_end;
       ++vi_v) {
    J[JsonCallGraphID][cg[*vi_v].functionName];
    // iterate all out edges of vertex vi_v
    for (boost::tie(ei, ei_end) = boost::out_edges(*vi_v, cg); ei != ei_end;
         ++ei) {
      J[JsonCallGraphID][cg[*vi_v].functionName] +=
          cg[boost::target(*ei, cg)].functionName;
    }
  }
  return J;
}

PointsToGraph &LLVMBasedICFG::getWholeModulePTG() { return WholeModulePTG; }

vector<string> LLVMBasedICFG::getDependencyOrderedFunctions() {
  vector<vertex_t> vertices;
  vector<string> functionNames;
  dependency_visitor deps(vertices);
  boost::depth_first_search(cg, visitor(deps));
  for (auto v : vertices) {
    if (!cg[v].isDeclaration) {
      functionNames.push_back(cg[v].functionName);
    }
  }
  return functionNames;
}

unsigned LLVMBasedICFG::getNumOfVertices() { return boost::num_vertices(cg); }

unsigned LLVMBasedICFG::getNumOfEdges() { return boost::num_edges(cg); }

} // namespace psr<|MERGE_RESOLUTION|>--- conflicted
+++ resolved
@@ -81,8 +81,8 @@
   LOG_IF_ENABLE(BOOST_LOG_SEV(lg, INFO)
                 << "Starting CallGraphAnalysisType: " << CGType);
   VisitedFunctions.reserve(IRDB.getAllFunctions().size());
-  unique_ptr<Resolver_t> resolver(
-      [CGType, &IRDB, &STH, this]() -> unique_ptr<Resolver_t> {
+  unique_ptr<Resolver> resolver(
+      [CGType, &IRDB, &STH, this]() -> unique_ptr<Resolver> {
         switch (CGType) {
         case (CallGraphAnalysisType::CHA):
           return make_unique<CHAResolver>(IRDB, STH);
@@ -134,8 +134,8 @@
       EntryPoints.push_back(F.getName().str());
     }
   }
-  unique_ptr<Resolver_t> resolver(
-      [CGType, &IRDB, &STH, this]() -> unique_ptr<Resolver_t> {
+  unique_ptr<Resolver> resolver(
+      [CGType, &IRDB, &STH, this]() -> unique_ptr<Resolver> {
         switch (CGType) {
         case (CallGraphAnalysisType::CHA):
           return make_unique<CHAResolver>(IRDB, STH);
@@ -166,7 +166,7 @@
 }
 
 void LLVMBasedICFG::constructionWalker(const llvm::Function *F,
-                                       Resolver_t *resolver) {
+                                       Resolver *resolver) {
   PAMM_GET_INSTANCE;
   static bool first_function = true;
   auto &lg = lg::get();
@@ -296,82 +296,6 @@
   return IRDB.getAllFunctions();
 }
 
-<<<<<<< HEAD
-vector<const llvm::Instruction *>
-LLVMBasedICFG::getAllInstructionsOf(const llvm::Function *fun) {
-  vector<const llvm::Instruction *> Instructions;
-  for (auto &BB : *fun) {
-    for (auto &I : BB) {
-      Instructions.push_back(&I);
-    }
-  }
-  return Instructions;
-}
-
-bool LLVMBasedICFG::isExitStmt(const llvm::Instruction *stmt) {
-  return llvm::isa<llvm::ReturnInst>(stmt);
-}
-
-bool LLVMBasedICFG::isStartPoint(const llvm::Instruction *stmt) {
-  return (stmt == &stmt->getFunction()->front().front());
-}
-
-bool LLVMBasedICFG::isFieldLoad(const llvm::Instruction *stmt) {
-if (auto Load = llvm::dyn_cast<llvm::LoadInst>(stmt)) {
-    if (auto GEP = llvm::dyn_cast<llvm::GetElementPtrInst>(Load->getPointerOperand())) {
-      return true;
-    }
-  }
-  return false;
-}
-
-bool LLVMBasedICFG::isFieldStore(const llvm::Instruction *stmt) {
-  if (auto Store = llvm::dyn_cast<llvm::StoreInst>(stmt)) {
-    if (auto GEP = llvm::dyn_cast<llvm::GetElementPtrInst>(Store->getPointerOperand())) {
-      return true;
-    }
-  }
-  return false;
-}
-
-bool LLVMBasedICFG::isFallThroughSuccessor(const llvm::Instruction *stmt,
-                                           const llvm::Instruction *succ) {
-  if (const llvm::BranchInst *B = llvm::dyn_cast<llvm::BranchInst>(stmt)) {
-    if (B->isConditional()) {
-      return &B->getSuccessor(1)->front() == succ;
-    } else {
-      return &B->getSuccessor(0)->front() == succ;
-    }
-  }
-  return false;
-}
-
-bool LLVMBasedICFG::isBranchTarget(const llvm::Instruction *stmt,
-                                   const llvm::Instruction *succ) {
-  if (const llvm::TerminatorInst *T =
-          llvm::dyn_cast<llvm::TerminatorInst>(stmt)) {
-    for (auto successor : T->successors()) {
-      if (&*successor->begin() == succ) {
-        return true;
-      }
-    }
-  }
-  return false;
-}
-
-string LLVMBasedICFG::getStatementId(const llvm::Instruction *stmt) {
-  return llvm::cast<llvm::MDString>(
-             stmt->getMetadata(MetaDataKind)->getOperand(0))
-      ->getString()
-      .str();
-}
-
-string LLVMBasedICFG::getMethodName(const llvm::Function *fun) {
-  return fun->getName().str();
-}
-
-=======
->>>>>>> e7ecbdfc
 /**
  * Returns all callee methods for a given call that might be called.
  */
