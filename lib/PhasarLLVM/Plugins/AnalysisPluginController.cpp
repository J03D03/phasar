--- conflicted
+++ resolved
@@ -7,11 +7,6 @@
  *     Philipp Schubert and others
  *****************************************************************************/
 
-<<<<<<< HEAD
-=======
-#include <iostream>
-
->>>>>>> 6c6c3ed6
 #include <boost/dll.hpp>
 #include <boost/filesystem.hpp>
 
@@ -69,13 +64,8 @@
         unique_ptr<IFDSTabulationProblemPlugin> plugin(
             Problem.second(ICFG, EntryPoints));
         cout << "DONE" << endl;
-<<<<<<< HEAD
         LLVMIFDSSolver<const FlowFact *, LLVMBasedICFG &> llvmifdstestsolver(
             *plugin, true);
-=======
-        LLVMIFDSSolver<const llvm::Value *, LLVMBasedICFG &> llvmifdstestsolver(
-            *plugin);
->>>>>>> 6c6c3ed6
         llvmifdstestsolver.solve();
         llvmifdstestsolver.dumpResults();
         FinalResultsJson += llvmifdstestsolver.getAsJson();
