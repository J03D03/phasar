/******************************************************************************
 * Copyright (c) 2017 Philipp Schubert.
 * All rights reserved. This program and the accompanying materials are made
 * available under the terms of LICENSE.txt.
 *
 * Contributors:
 *     Philipp Schubert and others
 *****************************************************************************/

/*
 * PluginTest.cpp
 *
 *  Created on: 14.06.2017
 *      Author: philipp
 */

#include <iostream>
#include <utility>

#include <phasar/PhasarLLVM/ControlFlow/LLVMBasedICFG.h>
#include <phasar/PhasarLLVM/DataFlowSolver/IfdsIde/FlowFunctions/Gen.h>
#include <phasar/PhasarLLVM/DataFlowSolver/IfdsIde/FlowFunctions/Identity.h>

#include "IFDSSFB901TaintAnalysis.h"
using namespace std;
using namespace psr;

namespace psr {

unique_ptr<IFDSTabulationProblemPlugin> makeIFDSSFB901TaintAnalysis(
    const ProjectIRDB *IRDB, const LLVMTypeHierarchy *TH,
    const LLVMBasedICFG *ICF, const LLVMPointsToInfo *PT,
    std::set<std::string> EntryPoints) {
  return unique_ptr<IFDSTabulationProblemPlugin>(
      new IFDSSFB901TaintAnalysis(IRDB, TH, ICF, PT, std::move(EntryPoints)));
}

__attribute__((constructor)) void init() {
  cout << "init - IFDSSFB901TaintAnalysis\n";
  IFDSTabulationProblemPluginFactory["ifds_testplugin"] =
      &makeIFDSSFB901TaintAnalysis;
}

__attribute__((destructor)) void fini() {
  cout << "fini - IFDSSFB901TaintAnalysis\n";
}

IFDSSFB901TaintAnalysis::IFDSSFB901TaintAnalysis(
    const ProjectIRDB *IRDB, const LLVMTypeHierarchy *TH,
    const LLVMBasedICFG *ICF, const LLVMPointsToInfo *PT,
    std::set<std::string> EntryPoints)
    : IFDSTabulationProblemPlugin(IRDB, TH, ICF, PT, std::move(EntryPoints)) {}

<<<<<<< HEAD
shared_ptr<FlowFunction<const llvm::Value *>>
IFDSSFB901TaintAnalysis::getNormalFlowFunction(const llvm::Instruction *Curr,
                                               const llvm::Instruction *Succ) {
  return Identity<const llvm::Value *>::getInstance();
}

shared_ptr<FlowFunction<const llvm::Value *>>
IFDSSFB901TaintAnalysis::getCallFlowFunction(const llvm::Instruction *CallStmt,
                                             const llvm::Function *DestFun) {
  return Identity<const llvm::Value *>::getInstance();
}

shared_ptr<FlowFunction<const llvm::Value *>>
IFDSSFB901TaintAnalysis::getRetFlowFunction(const llvm::Instruction *CallSite,
                                            const llvm::Function *CalleeFun,
                                            const llvm::Instruction *ExitStmt,
                                            const llvm::Instruction *RetSite) {
=======
FlowFunction<const llvm::Value *> *
IFDSSFB901TaintAnalysis::getNormalFlowFunction(const llvm::Instruction *curr,
                                               const llvm::Instruction *succ) {
  return Identity<const llvm::Value *>::getInstance();
}

FlowFunction<const llvm::Value *> *
IFDSSFB901TaintAnalysis::getCallFlowFunction(const llvm::Instruction *callStmt,
                                             const llvm::Function *destMthd) {
  return Identity<const llvm::Value *>::getInstance();
}

FlowFunction<const llvm::Value *> *IFDSSFB901TaintAnalysis::getRetFlowFunction(
    const llvm::Instruction *callSite, const llvm::Function *calleeMthd,
    const llvm::Instruction *exitStmt, const llvm::Instruction *retSite) {
>>>>>>> 7dbfafe3
  return Identity<const llvm::Value *>::getInstance();
}

FlowFunction<const llvm::Value *> *
IFDSSFB901TaintAnalysis::getCallToRetFlowFunction(
    const llvm::Instruction *CallSite, const llvm::Instruction *RetSite,
    set<const llvm::Function *> Callees) {
  return Identity<const llvm::Value *>::getInstance();
}

FlowFunction<const llvm::Value *> *
IFDSSFB901TaintAnalysis::getSummaryFlowFunction(
    const llvm::Instruction *CallStmt, const llvm::Function *DestFun) {
  return nullptr;
}

map<const llvm::Instruction *, set<const llvm::Value *>>
IFDSSFB901TaintAnalysis::initialSeeds() {
  cout << "IFDSSFB901TaintAnalysis::initialSeeds()\n";
  map<const llvm::Instruction *, set<const llvm::Value *>> SeedMap;
  SeedMap.insert(std::make_pair(
      &ICF->getFunction("run_service_contrast_cpu")->front().front(),
      set<const llvm::Value *>({getZeroValue()})));
  return SeedMap;
}

} // namespace psr<|MERGE_RESOLUTION|>--- conflicted
+++ resolved
@@ -51,41 +51,23 @@
     std::set<std::string> EntryPoints)
     : IFDSTabulationProblemPlugin(IRDB, TH, ICF, PT, std::move(EntryPoints)) {}
 
-<<<<<<< HEAD
-shared_ptr<FlowFunction<const llvm::Value *>>
+FlowFunction<const llvm::Value *> *
 IFDSSFB901TaintAnalysis::getNormalFlowFunction(const llvm::Instruction *Curr,
                                                const llvm::Instruction *Succ) {
   return Identity<const llvm::Value *>::getInstance();
 }
 
-shared_ptr<FlowFunction<const llvm::Value *>>
+FlowFunction<const llvm::Value *> *
 IFDSSFB901TaintAnalysis::getCallFlowFunction(const llvm::Instruction *CallStmt,
                                              const llvm::Function *DestFun) {
   return Identity<const llvm::Value *>::getInstance();
 }
 
-shared_ptr<FlowFunction<const llvm::Value *>>
+FlowFunction<const llvm::Value *> *
 IFDSSFB901TaintAnalysis::getRetFlowFunction(const llvm::Instruction *CallSite,
                                             const llvm::Function *CalleeFun,
                                             const llvm::Instruction *ExitStmt,
                                             const llvm::Instruction *RetSite) {
-=======
-FlowFunction<const llvm::Value *> *
-IFDSSFB901TaintAnalysis::getNormalFlowFunction(const llvm::Instruction *curr,
-                                               const llvm::Instruction *succ) {
-  return Identity<const llvm::Value *>::getInstance();
-}
-
-FlowFunction<const llvm::Value *> *
-IFDSSFB901TaintAnalysis::getCallFlowFunction(const llvm::Instruction *callStmt,
-                                             const llvm::Function *destMthd) {
-  return Identity<const llvm::Value *>::getInstance();
-}
-
-FlowFunction<const llvm::Value *> *IFDSSFB901TaintAnalysis::getRetFlowFunction(
-    const llvm::Instruction *callSite, const llvm::Function *calleeMthd,
-    const llvm::Instruction *exitStmt, const llvm::Instruction *retSite) {
->>>>>>> 7dbfafe3
   return Identity<const llvm::Value *>::getInstance();
 }
 
