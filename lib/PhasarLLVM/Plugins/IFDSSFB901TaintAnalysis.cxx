/******************************************************************************
 * Copyright (c) 2017 Philipp Schubert.
 * All rights reserved. This program and the accompanying materials are made
 * available under the terms of LICENSE.txt.
 *
 * Contributors:
 *     Philipp Schubert and others
 *****************************************************************************/

/*
 * PluginTest.cpp
 *
 *  Created on: 14.06.2017
 *      Author: philipp
 */

#include <iostream>

#include <phasar/PhasarLLVM/ControlFlow/LLVMBasedICFG.h>
#include <phasar/PhasarLLVM/IfdsIde/FlowFunctions/Gen.h>
#include <phasar/PhasarLLVM/IfdsIde/FlowFunctions/Identity.h>

#include "IFDSSFB901TaintAnalysis.h"
using namespace std;
using namespace psr;

namespace psr {

unique_ptr<IFDSTabulationProblemPlugin>
makeIFDSSFB901TaintAnalysis(LLVMBasedICFG &I, vector<string> EntryPoints) {
  return unique_ptr<IFDSTabulationProblemPlugin>(
      new IFDSSFB901TaintAnalysis(I, EntryPoints));
}

__attribute__((constructor)) void init() {
  cout << "init - IFDSSFB901TaintAnalysis\n";
  IFDSTabulationProblemPluginFactory["ifds_testplugin"] =
      &makeIFDSSFB901TaintAnalysis;
}

__attribute__((destructor)) void fini() {
  cout << "fini - IFDSSFB901TaintAnalysis\n";
}

IFDSSFB901TaintAnalysis::IFDSSFB901TaintAnalysis(LLVMBasedICFG &I,
                                                 vector<string> EntryPoints)
    : IFDSTabulationProblemPlugin(I, createZeroValue(), EntryPoints) {}

const FlowFact *IFDSSFB901TaintAnalysis::createZeroValue() {
  // create a special value to represent the zero value!
  return new FlowFactWrapper<const llvm::Value *>(LLVMZeroValue::getInstance());
}

bool IFDSSFB901TaintAnalysis::isZeroValue(const FlowFact *d) const {
  const FlowFactWrapper<const llvm::Value *> *d1 =
      static_cast<const FlowFactWrapper<const llvm::Value *> *>(d);
  return LLVMZeroValue::getInstance()->isLLVMZeroValue(d1->get());
}

void IFDSSFB901TaintAnalysis::printDataFlowFact(std::ostream &os,
                                                const FlowFact *d) const {
  const FlowFactWrapper<const llvm::Value *> *d1 =
      static_cast<const FlowFactWrapper<const llvm::Value *> *>(d);
  os << llvmIRToString(d1->get());
}

shared_ptr<FlowFunction<const FlowFact *>>
IFDSSFB901TaintAnalysis::getNormalFlowFunction(const llvm::Instruction *curr,
                                               const llvm::Instruction *succ) {
<<<<<<< HEAD
  cout << "IFDSSFB901TaintAnalysis::getNormalFlowFunction()\n";
  return Identity<const FlowFact *>::getInstance();
=======
  return Identity<const llvm::Value *>::getInstance();
>>>>>>> 6c6c3ed6
}

shared_ptr<FlowFunction<const FlowFact *>>
IFDSSFB901TaintAnalysis::getCallFlowFunction(const llvm::Instruction *callStmt,
                                             const llvm::Function *destMthd) {
<<<<<<< HEAD
  cout << "IFDSSFB901TaintAnalysis::getCallFlowFunction()\n";
  return Identity<const FlowFact *>::getInstance();
=======
  return Identity<const llvm::Value *>::getInstance();
>>>>>>> 6c6c3ed6
}

shared_ptr<FlowFunction<const FlowFact *>>
IFDSSFB901TaintAnalysis::getRetFlowFunction(const llvm::Instruction *callSite,
                                            const llvm::Function *calleeMthd,
                                            const llvm::Instruction *exitStmt,
                                            const llvm::Instruction *retSite) {
<<<<<<< HEAD
  cout << "IFDSSFB901TaintAnalysis::getRetFlowFunction()\n";
  return Identity<const FlowFact *>::getInstance();
=======
  return Identity<const llvm::Value *>::getInstance();
>>>>>>> 6c6c3ed6
}

shared_ptr<FlowFunction<const FlowFact *>>
IFDSSFB901TaintAnalysis::getCallToRetFlowFunction(
    const llvm::Instruction *callSite, const llvm::Instruction *retSite,
    set<const llvm::Function *> callees) {
<<<<<<< HEAD
  cout << "IFDSSFB901TaintAnalysis::getCallToRetFlowFunction()\n";
  return Identity<const FlowFact *>::getInstance();
=======
  return Identity<const llvm::Value *>::getInstance();
>>>>>>> 6c6c3ed6
}

shared_ptr<FlowFunction<const FlowFact *>>
IFDSSFB901TaintAnalysis::getSummaryFlowFunction(
    const llvm::Instruction *callStmt, const llvm::Function *destMthd) {
  return nullptr;
}

map<const llvm::Instruction *, set<const FlowFact *>>
IFDSSFB901TaintAnalysis::initialSeeds() {
  cout << "IFDSSFB901TaintAnalysis::initialSeeds()\n";
  map<const llvm::Instruction *, set<const FlowFact *>> SeedMap;
  SeedMap.insert(std::make_pair(
      &icfg.getMethod("run_service_contrast_cpu")->front().front(),
      set<const FlowFact *>({zeroValue()})));
  return SeedMap;
}

} // namespace psr<|MERGE_RESOLUTION|>--- conflicted
+++ resolved
@@ -67,23 +67,15 @@
 shared_ptr<FlowFunction<const FlowFact *>>
 IFDSSFB901TaintAnalysis::getNormalFlowFunction(const llvm::Instruction *curr,
                                                const llvm::Instruction *succ) {
-<<<<<<< HEAD
   cout << "IFDSSFB901TaintAnalysis::getNormalFlowFunction()\n";
   return Identity<const FlowFact *>::getInstance();
-=======
-  return Identity<const llvm::Value *>::getInstance();
->>>>>>> 6c6c3ed6
 }
 
 shared_ptr<FlowFunction<const FlowFact *>>
 IFDSSFB901TaintAnalysis::getCallFlowFunction(const llvm::Instruction *callStmt,
                                              const llvm::Function *destMthd) {
-<<<<<<< HEAD
   cout << "IFDSSFB901TaintAnalysis::getCallFlowFunction()\n";
   return Identity<const FlowFact *>::getInstance();
-=======
-  return Identity<const llvm::Value *>::getInstance();
->>>>>>> 6c6c3ed6
 }
 
 shared_ptr<FlowFunction<const FlowFact *>>
@@ -91,24 +83,16 @@
                                             const llvm::Function *calleeMthd,
                                             const llvm::Instruction *exitStmt,
                                             const llvm::Instruction *retSite) {
-<<<<<<< HEAD
   cout << "IFDSSFB901TaintAnalysis::getRetFlowFunction()\n";
   return Identity<const FlowFact *>::getInstance();
-=======
-  return Identity<const llvm::Value *>::getInstance();
->>>>>>> 6c6c3ed6
 }
 
 shared_ptr<FlowFunction<const FlowFact *>>
 IFDSSFB901TaintAnalysis::getCallToRetFlowFunction(
     const llvm::Instruction *callSite, const llvm::Instruction *retSite,
     set<const llvm::Function *> callees) {
-<<<<<<< HEAD
   cout << "IFDSSFB901TaintAnalysis::getCallToRetFlowFunction()\n";
   return Identity<const FlowFact *>::getInstance();
-=======
-  return Identity<const llvm::Value *>::getInstance();
->>>>>>> 6c6c3ed6
 }
 
 shared_ptr<FlowFunction<const FlowFact *>>
