--- conflicted
+++ resolved
@@ -15,12 +15,7 @@
 
 namespace psr {
 
-<<<<<<< HEAD
-const shared_ptr<AllBottom<BinaryDomain>> ALLBOTTOM =
-    make_shared<AllBottom<BinaryDomain>>(BinaryDomain::BOTTOM);
-=======
-AllBottom<BinaryDomain> *ALL_BOTTOM =
+const AllBottom<BinaryDomain> *ALL_BOTTOM =
     new AllBottom<BinaryDomain>(BinaryDomain::BOTTOM);
->>>>>>> 7dbfafe3
 
 } // namespace psr