--- conflicted
+++ resolved
@@ -37,48 +37,27 @@
   IFDSProtoAnalysis::ZeroValue = createZeroValue();
 }
 
-<<<<<<< HEAD
-shared_ptr<FlowFunction<IFDSProtoAnalysis::d_t>>
+FlowFunction<IFDSProtoAnalysis::d_t> *
 IFDSProtoAnalysis::getNormalFlowFunction(IFDSProtoAnalysis::n_t Curr,
                                          IFDSProtoAnalysis::n_t Succ) {
-  if (const auto *Store = llvm::dyn_cast<llvm::StoreInst>(Curr)) {
-    return make_shared<Gen<IFDSProtoAnalysis::d_t>>(Store->getPointerOperand(),
+  if (const auto Store = llvm::dyn_cast<llvm::StoreInst>(Curr)) {
+    return new Gen<IFDSProtoAnalysis::d_t>(Store->getPointerOperand(),
                                                     getZeroValue());
-=======
-FlowFunction<IFDSProtoAnalysis::d_t> *
-IFDSProtoAnalysis::getNormalFlowFunction(IFDSProtoAnalysis::n_t curr,
-                                         IFDSProtoAnalysis::n_t succ) {
-  if (auto Store = llvm::dyn_cast<llvm::StoreInst>(curr)) {
-    return new Gen<IFDSProtoAnalysis::d_t>(Store->getPointerOperand(),
-                                           getZeroValue());
->>>>>>> 7dbfafe3
   }
   return Identity<IFDSProtoAnalysis::d_t>::getInstance();
 }
 
-<<<<<<< HEAD
-shared_ptr<FlowFunction<IFDSProtoAnalysis::d_t>>
+FlowFunction<IFDSProtoAnalysis::d_t> *
 IFDSProtoAnalysis::getCallFlowFunction(IFDSProtoAnalysis::n_t CallStmt,
                                        IFDSProtoAnalysis::f_t DestFun) {
   return Identity<IFDSProtoAnalysis::d_t>::getInstance();
 }
 
-shared_ptr<FlowFunction<IFDSProtoAnalysis::d_t>>
+FlowFunction<IFDSProtoAnalysis::d_t> *
 IFDSProtoAnalysis::getRetFlowFunction(IFDSProtoAnalysis::n_t CallSite,
                                       IFDSProtoAnalysis::f_t CalleeFun,
                                       IFDSProtoAnalysis::n_t ExitStmt,
                                       IFDSProtoAnalysis::n_t RetSite) {
-=======
-FlowFunction<IFDSProtoAnalysis::d_t> *
-IFDSProtoAnalysis::getCallFlowFunction(IFDSProtoAnalysis::n_t callStmt,
-                                       IFDSProtoAnalysis::m_t destMthd) {
-  return Identity<IFDSProtoAnalysis::d_t>::getInstance();
-}
-
-FlowFunction<IFDSProtoAnalysis::d_t> *IFDSProtoAnalysis::getRetFlowFunction(
-    IFDSProtoAnalysis::n_t callSite, IFDSProtoAnalysis::m_t calleeMthd,
-    IFDSProtoAnalysis::n_t exitStmt, IFDSProtoAnalysis::n_t retSite) {
->>>>>>> 7dbfafe3
   return Identity<IFDSProtoAnalysis::d_t>::getInstance();
 }
 
@@ -89,15 +68,9 @@
   return Identity<IFDSProtoAnalysis::d_t>::getInstance();
 }
 
-<<<<<<< HEAD
-shared_ptr<FlowFunction<IFDSProtoAnalysis::d_t>>
+FlowFunction<IFDSProtoAnalysis::d_t> *
 IFDSProtoAnalysis::getSummaryFlowFunction(IFDSProtoAnalysis::n_t CallStmt,
                                           IFDSProtoAnalysis::f_t DestFun) {
-=======
-FlowFunction<IFDSProtoAnalysis::d_t> *
-IFDSProtoAnalysis::getSummaryFlowFunction(IFDSProtoAnalysis::n_t callStmt,
-                                          IFDSProtoAnalysis::m_t destMthd) {
->>>>>>> 7dbfafe3
   return Identity<IFDSProtoAnalysis::d_t>::getInstance();
 }
 
