--- conflicted
+++ resolved
@@ -90,13 +90,13 @@
       return make_shared<TSFlowFunction>(Load);
     }
   }
-  if (auto Gep = llvm::dyn_cast<llvm::GetElementPtrInst>(curr)) {
+  if (auto Gep = llvm::dyn_cast<llvm::GetElementPtrInst>(Curr)) {
     if (hasMatchingType(Gep->getPointerOperand())) {
-      return make_shared<LambdaFlow<d_t>>([=](d_t source) -> set<d_t> {
-        // if (source == Gep->getPointerOperand()) {
-        //  return {source, Gep};
+      return make_shared<LambdaFlow<d_t>>([=](d_t Source) -> set<d_t> {
+        // if (Source == Gep->getPointerOperand()) {
+        //  return {Source, Gep};
         //}
-        return {source};
+        return {Source};
       });
     }
   }
@@ -106,14 +106,9 @@
   if (auto Store = llvm::dyn_cast<llvm::StoreInst>(Curr)) {
     if (hasMatchingType(Store)) {
       auto RelevantAliasesAndAllocas = getLocalAliasesAndAllocas(
-<<<<<<< HEAD
           Store->getPointerOperand(), // pointer- or value operand???
           // Store->getValueOperand(),
-          curr->getParent()->getParent()->getName().str());
-=======
-          Store->getValueOperand(),
           Curr->getParent()->getParent()->getName().str());
->>>>>>> 88657b57
 
       struct TSFlowFunction : FlowFunction<IDETypeStateAnalysis::d_t> {
         const llvm::StoreInst *Store;
@@ -125,15 +120,10 @@
         set<IDETypeStateAnalysis::d_t>
         computeTargets(IDETypeStateAnalysis::d_t Source) override {
           // We kill all relevant loacal aliases and alloca's
-<<<<<<< HEAD
-          if (source != Store->getValueOperand() &&
-              // AliasesAndAllocas.find(source) != AliasesAndAllocas.end()
+          if (Source != Store->getValueOperand() &&
+              // AliasesAndAllocas.find(Source) != AliasesAndAllocas.end()
               // Is simple comparison sufficient?
-              source == Store->getPointerOperand()) {
-=======
-          if (Source != Store->getValueOperand() &&
-              AliasesAndAllocas.find(Source) != AliasesAndAllocas.end()) {
->>>>>>> 88657b57
+              Source == Store->getPointerOperand()) {
             return {};
           }
           // Generate all local aliases and relevant alloca's from the stored
@@ -351,8 +341,7 @@
   // Set alloca instructions of target type to uninitialized.
   if (auto Alloca = llvm::dyn_cast<llvm::AllocaInst>(Curr)) {
     if (hasMatchingType(Alloca)) {
-<<<<<<< HEAD
-      if (currNode == getZeroValue() && succNode == Alloca) {
+      if (CurrNode == getZeroValue() && SuccNode == Alloca) {
         struct TSAllocaEF : public EdgeFunction<l_t>,
                             public std::enable_shared_from_this<TSAllocaEF> {
           const TypeStateDescription &TSD;
@@ -363,18 +352,9 @@
               : TSD(tsd), CurrentState(tsd.top()), Alloca(Alloca) {}
 
           IDETypeStateAnalysis::l_t
-          computeTarget(IDETypeStateAnalysis::l_t source) override {
+          computeTarget(IDETypeStateAnalysis::l_t Source) override {
             // std::cerr << "UNINIT INITIALIZATION: " << llvmIRToString(Alloca)
             //          << std::endl;
-=======
-      if (CurrNode == getZeroValue() && SuccNode == Alloca) {
-        struct TSAllocaEF : public TSEdgeFunction {
-          TSAllocaEF(const TypeStateDescription &Tsd, const std::string &Tok)
-              : TSEdgeFunction(Tsd, Tok) {}
-
-          IDETypeStateAnalysis::l_t
-          computeTarget(IDETypeStateAnalysis::l_t Source) override {
->>>>>>> 88657b57
             CurrentState = TSD.uninit();
             return CurrentState;
           }
@@ -463,24 +443,15 @@
       LOG_IF_ENABLE(BOOST_LOG_SEV(LG, DEBUG) << "Processing factory function");
       if (isZeroValue(CallNode) && RetSiteNode == CS.getInstruction()) {
         struct TSFactoryEF : public TSEdgeFunction {
-<<<<<<< HEAD
           TSFactoryEF(const TypeStateDescription &tsd, const std::string &tok,
                       llvm::ImmutableCallSite cs)
               : TSEdgeFunction(tsd, tok, cs) {}
 
           IDETypeStateAnalysis::l_t
-          computeTarget(IDETypeStateAnalysis::l_t source) override {
+          computeTarget(IDETypeStateAnalysis::l_t Source) override {
             // CurrentState = TSD.start();
             CurrentState = TSD.getNextState(
-                Token, source == TSD.top() ? TSD.uninit() : source, CS);
-=======
-          TSFactoryEF(const TypeStateDescription &Tsd, const std::string &Tok)
-              : TSEdgeFunction(Tsd, Tok) {}
-
-          IDETypeStateAnalysis::l_t
-          computeTarget(IDETypeStateAnalysis::l_t Source) override {
-            CurrentState = TSD.start();
->>>>>>> 88657b57
+                Token, Source == TSD.top() ? TSD.uninit() : Source, CS);
             return CurrentState;
           }
 
@@ -488,11 +459,7 @@
             OS << "Factory(" << TSD.stateToString(CurrentState) << ")";
           }
         };
-<<<<<<< HEAD
-        return make_shared<TSFactoryEF>(TSD, demangledFname, CS);
-=======
-        return make_shared<TSFactoryEF>(TSD, DemangledFname);
->>>>>>> 88657b57
+        return make_shared<TSFactoryEF>(TSD, DemangledFname, CS);
       }
     }
 
@@ -505,15 +472,9 @@
         std::set<IDETypeStateAnalysis::d_t> PointsToAndAllocas =
             getWMAliasesAndAllocas(CS.getArgument(Idx));
 
-<<<<<<< HEAD
-        if (callNode == retSiteNode &&
-            PointsToAndAllocas.find(callNode) != PointsToAndAllocas.end()) {
-          return make_shared<TSEdgeFunction>(TSD, demangledFname, CS);
-=======
         if (CallNode == RetSiteNode &&
             PointsToAndAllocas.find(CallNode) != PointsToAndAllocas.end()) {
-          return make_shared<TSEdgeFunction>(TSD, DemangledFname);
->>>>>>> 88657b57
+          return make_shared<TSEdgeFunction>(TSD, DemangledFname, CS);
         }
       }
     }
@@ -817,9 +778,9 @@
                    << "\nState  : " << LtoString(Res.second) << '\n';
               }
             } else {
-              os << "\nInst: " << NtoString(&I) << endl
-                 << "Fact: " << DtoString(res.first) << endl
-                 << "State: " << LtoString(res.second) << endl;
+              OS << "\nInst: " << NtoString(&I) << endl
+                 << "Fact: " << DtoString(Res.first) << endl
+                 << "State: " << LtoString(Res.second) << endl;
             }
           }
         } else {
@@ -841,9 +802,9 @@
                 OS << "============================\n";
               }
             } else {
-              os << "\nInst: " << NtoString(&I) << endl
-                 << "Fact: " << DtoString(res.first) << endl
-                 << "State: " << LtoString(res.second) << endl;
+              OS << "\nInst: " << NtoString(&I) << endl
+                 << "Fact: " << DtoString(Res.first) << endl
+                 << "State: " << LtoString(Res.second) << endl;
             }
           }
         }
