/******************************************************************************
 * Copyright (c) 2017 Philipp Schubert.
 * All rights reserved. This program and the accompanying materials are made
 * available under the terms of LICENSE.txt.
 *
 * Contributors:
 *     Philipp Schubert and others
 *****************************************************************************/

#include <iostream>
#include <set>
#include <utility>

#include "llvm/IR/Instruction.h"
#include "llvm/IR/Instructions.h"
#include "llvm/IR/Value.h"

#include "phasar/PhasarLLVM/ControlFlow/LLVMBasedICFG.h"
#include "phasar/PhasarLLVM/DataFlowSolver/Mono/Problems/InterMonoSolverTest.h"
#include "phasar/PhasarLLVM/Pointer/LLVMPointsToInfo.h"
#include "phasar/PhasarLLVM/TypeHierarchy/LLVMTypeHierarchy.h"
#include "phasar/Utils/LLVMShorthands.h"
#include "phasar/Utils/Utilities.h"

using namespace std;
using namespace psr;

namespace psr {

InterMonoSolverTest::InterMonoSolverTest(const ProjectIRDB *IRDB,
                                         const LLVMTypeHierarchy *TH,
                                         const LLVMBasedICFG *ICF,
                                         const LLVMPointsToInfo *PT,
                                         std::set<std::string> EntryPoints)
    : InterMonoProblem<InterMonoSolverTestDomain>(IRDB, TH, ICF, PT,
                                                  std::move(EntryPoints)) {}

InterMonoSolverTest::mono_container_t
InterMonoSolverTest::merge(const InterMonoSolverTest::mono_container_t &Lhs,
                           const InterMonoSolverTest::mono_container_t &Rhs) {
  cout << "InterMonoSolverTest::join()\n";
  return Lhs.setUnion(Rhs);
}

bool InterMonoSolverTest::equal_to(
    const InterMonoSolverTest::mono_container_t &Lhs,
    const InterMonoSolverTest::mono_container_t &Rhs) {
  cout << "InterMonoSolverTest::equal_to()\n";
  return Lhs == Rhs;
}

InterMonoSolverTest::mono_container_t InterMonoSolverTest::normalFlow(
    InterMonoSolverTest::n_t Inst,
    const InterMonoSolverTest::mono_container_t &In) {
  cout << "InterMonoSolverTest::normalFlow()\n";
  InterMonoSolverTest::mono_container_t Result;
  Result = Result.setUnion(In);
  if (const auto *const Alloc = llvm::dyn_cast<llvm::AllocaInst>(Inst)) {
    Result.insert(Alloc);
  }
  return In;
}

InterMonoSolverTest::mono_container_t
InterMonoSolverTest::callFlow(InterMonoSolverTest::n_t CallSite,
                              InterMonoSolverTest::f_t Callee,
                              const InterMonoSolverTest::mono_container_t &In) {
  cout << "InterMonoSolverTest::callFlow()\n";
  InterMonoSolverTest::mono_container_t Result;
  Result.setUnion(In);
  if (const auto *const Call = llvm::dyn_cast<llvm::CallInst>(CallSite)) {
    Result.insert(Call);
  }
  return In;
}

<<<<<<< HEAD
BitVectorSet<const llvm::Value *> InterMonoSolverTest::returnFlow(
    const llvm::Instruction *CallSite, const llvm::Function *Callee,
    const llvm::Instruction *ExitSite, const llvm::Instruction *RetSite,
    const BitVectorSet<const llvm::Value *> &In) {
=======
InterMonoSolverTest::mono_container_t InterMonoSolverTest::returnFlow(
    InterMonoSolverTest::n_t CallSite, InterMonoSolverTest::f_t Callee,
    InterMonoSolverTest::n_t ExitStmt, InterMonoSolverTest::n_t RetSite,
    const InterMonoSolverTest::mono_container_t &In) {
>>>>>>> bc91dd3f
  cout << "InterMonoSolverTest::returnFlow()\n";
  return In;
}

InterMonoSolverTest::mono_container_t InterMonoSolverTest::callToRetFlow(
    InterMonoSolverTest::n_t CallSite, InterMonoSolverTest::n_t RetSite,
    set<InterMonoSolverTest::f_t> Callees,
    const InterMonoSolverTest::mono_container_t &In) {
  cout << "InterMonoSolverTest::callToRetFlow()\n";
  return In;
}

unordered_map<InterMonoSolverTest::n_t, InterMonoSolverTest::mono_container_t>
InterMonoSolverTest::initialSeeds() {
  cout << "InterMonoSolverTest::initialSeeds()\n";
  unordered_map<InterMonoSolverTest::n_t, InterMonoSolverTest::mono_container_t>
      Seeds;
  InterMonoSolverTest::f_t Main = ICF->getFunction("main");
  for (const auto *StartPoint : ICF->getStartPointsOf(Main)) {
    Seeds.insert(make_pair(StartPoint, allTop()));
  }
  return Seeds;
}

void InterMonoSolverTest::printNode(ostream &OS,
                                    InterMonoSolverTest::n_t Inst) const {
  OS << llvmIRToString(Inst);
}

void InterMonoSolverTest::printDataFlowFact(
    ostream &OS, InterMonoSolverTest::d_t Fact) const {
  OS << llvmIRToString(Fact) << '\n';
}

void InterMonoSolverTest::printFunction(ostream &OS,
                                        InterMonoSolverTest::f_t Fun) const {
  OS << Fun->getName().str();
}

} // namespace psr<|MERGE_RESOLUTION|>--- conflicted
+++ resolved
@@ -74,17 +74,10 @@
   return In;
 }
 
-<<<<<<< HEAD
-BitVectorSet<const llvm::Value *> InterMonoSolverTest::returnFlow(
-    const llvm::Instruction *CallSite, const llvm::Function *Callee,
-    const llvm::Instruction *ExitSite, const llvm::Instruction *RetSite,
-    const BitVectorSet<const llvm::Value *> &In) {
-=======
 InterMonoSolverTest::mono_container_t InterMonoSolverTest::returnFlow(
     InterMonoSolverTest::n_t CallSite, InterMonoSolverTest::f_t Callee,
     InterMonoSolverTest::n_t ExitStmt, InterMonoSolverTest::n_t RetSite,
     const InterMonoSolverTest::mono_container_t &In) {
->>>>>>> bc91dd3f
   cout << "InterMonoSolverTest::returnFlow()\n";
   return In;
 }
