--- conflicted
+++ resolved
@@ -32,49 +32,41 @@
                                          const LLVMBasedICFG *ICF,
                                          const LLVMPointsToInfo *PT,
                                          std::set<std::string> EntryPoints)
-<<<<<<< HEAD
-    : InterMonoProblem<LLVMAnalysisDomainDefault>(IRDB, TH, ICF, PT,
+    : InterMonoProblem<InterMonoSolverTestDomain>(IRDB, TH, ICF, PT,
                                                   std::move(EntryPoints)) {}
-=======
-    : InterMonoProblem<InterMonoSolverTest::n_t, InterMonoSolverTest::d_t,
-                       InterMonoSolverTest::f_t, InterMonoSolverTest::t_t,
-                       InterMonoSolverTest::v_t, InterMonoSolverTest::i_t,
-                       InterMonoSolverTest::container_t>(
-          IRDB, TH, ICF, PT, std::move(EntryPoints)) {}
->>>>>>> 633a6e3f
 
-InterMonoSolverTest::container_t
-InterMonoSolverTest::merge(const InterMonoSolverTest::container_t &Lhs,
-                           const InterMonoSolverTest::container_t &Rhs) {
+InterMonoSolverTest::mono_container_t
+InterMonoSolverTest::merge(const InterMonoSolverTest::mono_container_t &Lhs,
+                           const InterMonoSolverTest::mono_container_t &Rhs) {
   cout << "InterMonoSolverTest::join()\n";
   return Lhs.setUnion(Rhs);
 }
 
 bool InterMonoSolverTest::equal_to(
-    const InterMonoSolverTest::container_t &Lhs,
-    const InterMonoSolverTest::container_t &Rhs) {
+    const InterMonoSolverTest::mono_container_t &Lhs,
+    const InterMonoSolverTest::mono_container_t &Rhs) {
   cout << "InterMonoSolverTest::equal_to()\n";
   return Lhs == Rhs;
 }
 
-InterMonoSolverTest::container_t
-InterMonoSolverTest::normalFlow(const llvm::Instruction *Stmt,
-                                const InterMonoSolverTest::container_t &In) {
+InterMonoSolverTest::mono_container_t
+InterMonoSolverTest::normalFlow(InterMonoSolverTest::n_t Inst,
+                                const InterMonoSolverTest::mono_container_t &In) {
   cout << "InterMonoSolverTest::normalFlow()\n";
-  InterMonoSolverTest::container_t Result;
+  InterMonoSolverTest::mono_container_t Result;
   Result = Result.setUnion(In);
-  if (const auto *const Alloc = llvm::dyn_cast<llvm::AllocaInst>(Stmt)) {
+  if (const auto *const Alloc = llvm::dyn_cast<llvm::AllocaInst>(Inst)) {
     Result.insert(Alloc);
   }
   return In;
 }
 
-InterMonoSolverTest::container_t
-InterMonoSolverTest::callFlow(const llvm::Instruction *CallSite,
-                              const llvm::Function *Callee,
-                              const InterMonoSolverTest::container_t &In) {
+InterMonoSolverTest::mono_container_t
+InterMonoSolverTest::callFlow(InterMonoSolverTest::n_t CallSite,
+                              InterMonoSolverTest::f_t Callee,
+                              const InterMonoSolverTest::mono_container_t &In) {
   cout << "InterMonoSolverTest::callFlow()\n";
-  InterMonoSolverTest::container_t Result;
+  InterMonoSolverTest::mono_container_t Result;
   Result.setUnion(In);
   if (const auto *const Call = llvm::dyn_cast<llvm::CallInst>(CallSite)) {
     Result.insert(Call);
@@ -82,29 +74,29 @@
   return In;
 }
 
-InterMonoSolverTest::container_t InterMonoSolverTest::returnFlow(
-    const llvm::Instruction *CallSite, const llvm::Function *Callee,
-    const llvm::Instruction *ExitStmt, const llvm::Instruction *RetSite,
-    const InterMonoSolverTest::container_t &In) {
+InterMonoSolverTest::mono_container_t InterMonoSolverTest::returnFlow(
+    InterMonoSolverTest::n_t CallSite, InterMonoSolverTest::f_t Callee,
+    InterMonoSolverTest::n_t ExitStmt, InterMonoSolverTest::n_t RetSite,
+    const InterMonoSolverTest::mono_container_t &In) {
   cout << "InterMonoSolverTest::returnFlow()\n";
   return In;
 }
 
-InterMonoSolverTest::container_t
-InterMonoSolverTest::callToRetFlow(const llvm::Instruction *CallSite,
-                                   const llvm::Instruction *RetSite,
-                                   set<const llvm::Function *> Callees,
-                                   const InterMonoSolverTest::container_t &In) {
+InterMonoSolverTest::mono_container_t
+InterMonoSolverTest::callToRetFlow(InterMonoSolverTest::n_t CallSite,
+                                   InterMonoSolverTest::n_t RetSite,
+                                   set<InterMonoSolverTest::f_t > Callees,
+                                   const InterMonoSolverTest::mono_container_t &In) {
   cout << "InterMonoSolverTest::callToRetFlow()\n";
   return In;
 }
 
-unordered_map<const llvm::Instruction *, InterMonoSolverTest::container_t>
+unordered_map<InterMonoSolverTest::n_t , InterMonoSolverTest::mono_container_t>
 InterMonoSolverTest::initialSeeds() {
   cout << "InterMonoSolverTest::initialSeeds()\n";
-  unordered_map<const llvm::Instruction *, InterMonoSolverTest::container_t>
+  unordered_map<InterMonoSolverTest::n_t , InterMonoSolverTest::mono_container_t>
       Seeds;
-  const llvm::Function *Main = ICF->getFunction("main");
+  InterMonoSolverTest::f_t Main = ICF->getFunction("main");
   for (const auto *StartPoint : ICF->getStartPointsOf(Main)) {
     Seeds.insert(make_pair(StartPoint, allTop()));
   }
@@ -112,18 +104,18 @@
 }
 
 void InterMonoSolverTest::printNode(ostream &OS,
-                                    const llvm::Instruction *N) const {
-  OS << llvmIRToString(N);
+                                    InterMonoSolverTest::n_t Inst) const {
+  OS << llvmIRToString(Inst);
 }
 
 void InterMonoSolverTest::printDataFlowFact(ostream &OS,
-                                            const llvm::Value *D) const {
-  OS << llvmIRToString(D) << '\n';
+                                            InterMonoSolverTest::d_t Fact) const {
+  OS << llvmIRToString(Fact) << '\n';
 }
 
 void InterMonoSolverTest::printFunction(ostream &OS,
-                                        const llvm::Function *M) const {
-  OS << M->getName().str();
+                                        InterMonoSolverTest::f_t Fun) const {
+  OS << Fun->getName().str();
 }
 
 } // namespace psr