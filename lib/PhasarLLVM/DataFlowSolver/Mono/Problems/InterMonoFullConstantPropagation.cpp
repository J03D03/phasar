/******************************************************************************
 * Copyright (c) 2020 Philipp Schubert.
 * All rights reserved. This program and the accompanying materials are made
 * available under the terms of LICENSE.txt.
 *
 * Contributors:
 *     Philipp Schubert, Linus Jungemann and others
 *****************************************************************************/

#include <algorithm>
#include <ostream>
#include <unordered_map>
#include <utility>

#include "llvm/IR/Instruction.h"
#include "llvm/IR/Instructions.h"
#include "llvm/IR/Value.h"
#include "llvm/Support/Casting.h"
#include "llvm/Support/ErrorHandling.h"

#include "phasar/DB/ProjectIRDB.h"
#include "phasar/PhasarLLVM/ControlFlow/LLVMBasedICFG.h"
#include "phasar/PhasarLLVM/DataFlowSolver/Mono/Problems/InterMonoFullConstantPropagation.h"
#include "phasar/PhasarLLVM/Pointer/LLVMPointsToInfo.h"
#include "phasar/PhasarLLVM/TypeHierarchy/LLVMTypeHierarchy.h"
#include "phasar/Utils/BitVectorSet.h"
#include "phasar/Utils/LLVMShorthands.h"

using namespace std;
using namespace psr;

namespace psr {

InterMonoFullConstantPropagation::InterMonoFullConstantPropagation(
    const ProjectIRDB *IRDB, const LLVMTypeHierarchy *TH,
    const LLVMBasedICFG *ICF, const LLVMPointsToInfo *PT,
<<<<<<< HEAD
    std::set<std::string> EntryPoints)
    : InterMonoProblem<InterMonoFullConstantPropagationAnalysisDomain>(
          IRDB, TH, ICF, PT, std::move(EntryPoints)) {}

BitVectorSet<InterMonoFullConstantPropagation::d_t>
InterMonoFullConstantPropagation::join(
    const BitVectorSet<InterMonoFullConstantPropagation::d_t> &Lhs,
    const BitVectorSet<InterMonoFullConstantPropagation::d_t> &Rhs) {
  // TODO implement
  return {};
=======
    const std::set<std::string> &EntryPoints)
    : InterMonoProblem<InterMonoFullConstantPropagation::n_t,
                       InterMonoFullConstantPropagation::d_t,
                       InterMonoFullConstantPropagation::f_t,
                       InterMonoFullConstantPropagation::t_t,
                       InterMonoFullConstantPropagation::v_t,
                       InterMonoFullConstantPropagation::i_t,
                       InterMonoFullConstantPropagation::container_t>(
          IRDB, TH, ICF, PT, EntryPoints),
      IntraMonoFullConstantPropagation(IRDB, TH, ICF, PT, EntryPoints) {}

InterMonoFullConstantPropagation::container_t
InterMonoFullConstantPropagation::merge(
    const InterMonoFullConstantPropagation::container_t &Lhs,
    const InterMonoFullConstantPropagation::container_t &Rhs) {
  return IntraMonoFullConstantPropagation::merge(Lhs, Rhs);
>>>>>>> 633a6e3f
}

bool InterMonoFullConstantPropagation::equal_to(
    const InterMonoFullConstantPropagation::container_t &Lhs,
    const InterMonoFullConstantPropagation::container_t &Rhs) {
  return IntraMonoFullConstantPropagation::equal_to(Lhs, Rhs);
}

std::unordered_map<InterMonoFullConstantPropagation::n_t,
                   InterMonoFullConstantPropagation::container_t>
InterMonoFullConstantPropagation::initialSeeds() {
  return IntraMonoFullConstantPropagation::initialSeeds();
}

InterMonoFullConstantPropagation::container_t
InterMonoFullConstantPropagation::normalFlow(
    InterMonoFullConstantPropagation::n_t S,
    const InterMonoFullConstantPropagation::container_t &In) {
  return IntraMonoFullConstantPropagation::normalFlow(S, In);
}

InterMonoFullConstantPropagation::container_t
InterMonoFullConstantPropagation::callFlow(
    InterMonoFullConstantPropagation::n_t CallSite,
    InterMonoFullConstantPropagation::f_t Callee,
    const InterMonoFullConstantPropagation::container_t &In) {
  InterMonoFullConstantPropagation::container_t Out;

  // Map the actual parameters into the formal parameters
  if (llvm::isa<llvm::CallInst>(CallSite) ||
      llvm::isa<llvm::InvokeInst>(CallSite)) {
    llvm::ImmutableCallSite CS(CallSite);
    // early exit; varargs not handled yet
    if (CS.getNumArgOperands() == 0 || Callee->isVarArg()) {
      return Out;
    }
    vector<const llvm::Value *> Actuals;
    vector<const llvm::Value *> Formals;
    // Set up the actual parameters
    for (unsigned idx = 0; idx < CS.getNumArgOperands(); ++idx) {
      Actuals.push_back(CS.getArgOperand(idx));
    }
    // Set up the formal parameters
    for (unsigned idx = 0; idx < Callee->arg_size(); ++idx) {
      Formals.push_back(Callee->getArg(idx));
    }
    // Perform mapping
    for (unsigned idx = 0; idx < Actuals.size(); ++idx) {
      auto Search = In.find(Actuals[idx]);
      if (Search != In.end()) {
        Out.insert({Formals[idx], Search->second});
      }
      // check for integer literals
      if (const auto *ConstInt =
              llvm::dyn_cast<llvm::ConstantInt>(Actuals[idx])) {
        std::cout << "Found literal!\n";
        Out.insert({Formals[idx], ConstInt->getSExtValue()});
      }
    }
  }
  // TODO: Handle globals
  /*
  if (llvm::isa<llvm::GlobalVariable>(source)) {
    res.insert(source);
  }*/
  return Out;
}

InterMonoFullConstantPropagation::container_t
InterMonoFullConstantPropagation::returnFlow(
    InterMonoFullConstantPropagation::n_t CallSite,
    InterMonoFullConstantPropagation::f_t Callee,
    InterMonoFullConstantPropagation::n_t ExitStmt,
    InterMonoFullConstantPropagation::n_t RetSite,
    const InterMonoFullConstantPropagation::container_t &In) {
  InterMonoFullConstantPropagation::container_t Out;

  if (const auto *Return = llvm::dyn_cast<llvm::ReturnInst>(ExitStmt)) {
    if (Return->getReturnValue()->getType()->isIntegerTy()) {
      // Return value is integer literal
      if (auto ConstInt =
              llvm::dyn_cast<llvm::ConstantInt>(Return->getReturnValue())) {
        Out.insert({CallSite, ConstInt->getSExtValue()});
      } else {
        // handle return of integer variable
        auto Search = In.find(Return->getReturnValue());
        if (Search != In.end()) {
          std::cout << "Found const return variable\n";
          Out.insert({CallSite, Search->second});
        }
      }
      // handle Global Variables
      // TODO:handle globals
    }
  }
  return Out;
}

InterMonoFullConstantPropagation::container_t
InterMonoFullConstantPropagation::callToRetFlow(
    InterMonoFullConstantPropagation::n_t CallSite,
    InterMonoFullConstantPropagation::n_t RetSite,
    std::set<InterMonoFullConstantPropagation::f_t> Callees,
    const InterMonoFullConstantPropagation::container_t &In) {
  return In;
}

void InterMonoFullConstantPropagation::printNode(
    std::ostream &os, InterMonoFullConstantPropagation::n_t n) const {
  IntraMonoFullConstantPropagation::printNode(os, n);
}

void InterMonoFullConstantPropagation::printDataFlowFact(
    std::ostream &os, InterMonoFullConstantPropagation::d_t d) const {
  IntraMonoFullConstantPropagation::printDataFlowFact(os, d);
}

void InterMonoFullConstantPropagation::printFunction(
    std::ostream &os, InterMonoFullConstantPropagation::f_t f) const {
  IntraMonoFullConstantPropagation::printFunction(os, f);
}

void InterMonoFullConstantPropagation::printContainer(
    std::ostream &OS, InterMonoFullConstantPropagation::container_t Con) const {
  for (const auto &[Var, Val] : Con) {
    OS << "<" << llvmIRToString(Var) << ", " << Val << ">, ";
  }
}

} // namespace psr<|MERGE_RESOLUTION|>--- conflicted
+++ resolved
@@ -34,7 +34,6 @@
 InterMonoFullConstantPropagation::InterMonoFullConstantPropagation(
     const ProjectIRDB *IRDB, const LLVMTypeHierarchy *TH,
     const LLVMBasedICFG *ICF, const LLVMPointsToInfo *PT,
-<<<<<<< HEAD
     std::set<std::string> EntryPoints)
     : InterMonoProblem<InterMonoFullConstantPropagationAnalysisDomain>(
           IRDB, TH, ICF, PT, std::move(EntryPoints)) {}
@@ -45,51 +44,33 @@
     const BitVectorSet<InterMonoFullConstantPropagation::d_t> &Rhs) {
   // TODO implement
   return {};
-=======
-    const std::set<std::string> &EntryPoints)
-    : InterMonoProblem<InterMonoFullConstantPropagation::n_t,
-                       InterMonoFullConstantPropagation::d_t,
-                       InterMonoFullConstantPropagation::f_t,
-                       InterMonoFullConstantPropagation::t_t,
-                       InterMonoFullConstantPropagation::v_t,
-                       InterMonoFullConstantPropagation::i_t,
-                       InterMonoFullConstantPropagation::container_t>(
-          IRDB, TH, ICF, PT, EntryPoints),
-      IntraMonoFullConstantPropagation(IRDB, TH, ICF, PT, EntryPoints) {}
-
-InterMonoFullConstantPropagation::container_t
-InterMonoFullConstantPropagation::merge(
-    const InterMonoFullConstantPropagation::container_t &Lhs,
-    const InterMonoFullConstantPropagation::container_t &Rhs) {
-  return IntraMonoFullConstantPropagation::merge(Lhs, Rhs);
->>>>>>> 633a6e3f
 }
 
 bool InterMonoFullConstantPropagation::equal_to(
-    const InterMonoFullConstantPropagation::container_t &Lhs,
-    const InterMonoFullConstantPropagation::container_t &Rhs) {
+    const InterMonoFullConstantPropagation::mono_container_t &Lhs,
+    const InterMonoFullConstantPropagation::mono_container_t &Rhs) {
   return IntraMonoFullConstantPropagation::equal_to(Lhs, Rhs);
 }
 
 std::unordered_map<InterMonoFullConstantPropagation::n_t,
-                   InterMonoFullConstantPropagation::container_t>
+                   InterMonoFullConstantPropagation::mono_container_t>
 InterMonoFullConstantPropagation::initialSeeds() {
   return IntraMonoFullConstantPropagation::initialSeeds();
 }
 
-InterMonoFullConstantPropagation::container_t
+InterMonoFullConstantPropagation::mono_container_t
 InterMonoFullConstantPropagation::normalFlow(
-    InterMonoFullConstantPropagation::n_t S,
-    const InterMonoFullConstantPropagation::container_t &In) {
-  return IntraMonoFullConstantPropagation::normalFlow(S, In);
+    InterMonoFullConstantPropagation::n_t Inst,
+    const InterMonoFullConstantPropagation::mono_container_t &In) {
+  return IntraMonoFullConstantPropagation::normalFlow(Inst, In);
 }
 
-InterMonoFullConstantPropagation::container_t
+InterMonoFullConstantPropagation::mono_container_t
 InterMonoFullConstantPropagation::callFlow(
     InterMonoFullConstantPropagation::n_t CallSite,
     InterMonoFullConstantPropagation::f_t Callee,
-    const InterMonoFullConstantPropagation::container_t &In) {
-  InterMonoFullConstantPropagation::container_t Out;
+    const InterMonoFullConstantPropagation::mono_container_t &In) {
+  InterMonoFullConstantPropagation::mono_container_t Out;
 
   // Map the actual parameters into the formal parameters
   if (llvm::isa<llvm::CallInst>(CallSite) ||
@@ -131,14 +112,14 @@
   return Out;
 }
 
-InterMonoFullConstantPropagation::container_t
+InterMonoFullConstantPropagation::mono_container_t
 InterMonoFullConstantPropagation::returnFlow(
     InterMonoFullConstantPropagation::n_t CallSite,
     InterMonoFullConstantPropagation::f_t Callee,
     InterMonoFullConstantPropagation::n_t ExitStmt,
     InterMonoFullConstantPropagation::n_t RetSite,
-    const InterMonoFullConstantPropagation::container_t &In) {
-  InterMonoFullConstantPropagation::container_t Out;
+    const InterMonoFullConstantPropagation::mono_container_t &In) {
+  InterMonoFullConstantPropagation::mono_container_t Out;
 
   if (const auto *Return = llvm::dyn_cast<llvm::ReturnInst>(ExitStmt)) {
     if (Return->getReturnValue()->getType()->isIntegerTy()) {
@@ -161,32 +142,32 @@
   return Out;
 }
 
-InterMonoFullConstantPropagation::container_t
+InterMonoFullConstantPropagation::mono_container_t
 InterMonoFullConstantPropagation::callToRetFlow(
     InterMonoFullConstantPropagation::n_t CallSite,
     InterMonoFullConstantPropagation::n_t RetSite,
     std::set<InterMonoFullConstantPropagation::f_t> Callees,
-    const InterMonoFullConstantPropagation::container_t &In) {
+    const InterMonoFullConstantPropagation::mono_container_t &In) {
   return In;
 }
 
 void InterMonoFullConstantPropagation::printNode(
-    std::ostream &os, InterMonoFullConstantPropagation::n_t n) const {
-  IntraMonoFullConstantPropagation::printNode(os, n);
+    std::ostream &OS, InterMonoFullConstantPropagation::n_t Inst) const {
+  IntraMonoFullConstantPropagation::printNode(OS, Inst);
 }
 
 void InterMonoFullConstantPropagation::printDataFlowFact(
-    std::ostream &os, InterMonoFullConstantPropagation::d_t d) const {
-  IntraMonoFullConstantPropagation::printDataFlowFact(os, d);
+    std::ostream &OS, InterMonoFullConstantPropagation::d_t Fact) const {
+  IntraMonoFullConstantPropagation::printDataFlowFact(OS, Fact);
 }
 
 void InterMonoFullConstantPropagation::printFunction(
-    std::ostream &os, InterMonoFullConstantPropagation::f_t f) const {
-  IntraMonoFullConstantPropagation::printFunction(os, f);
+    std::ostream &OS, InterMonoFullConstantPropagation::f_t Fun) const {
+  IntraMonoFullConstantPropagation::printFunction(OS, Fun);
 }
 
 void InterMonoFullConstantPropagation::printContainer(
-    std::ostream &OS, InterMonoFullConstantPropagation::container_t Con) const {
+    std::ostream &OS, InterMonoFullConstantPropagation::mono_container_t Con) const {
   for (const auto &[Var, Val] : Con) {
     OS << "<" << llvmIRToString(Var) << ", " << Val << ">, ";
   }
