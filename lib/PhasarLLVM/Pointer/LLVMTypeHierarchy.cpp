--- conflicted
+++ resolved
@@ -60,19 +60,18 @@
   for (auto M : IRDB.getAllModules()) {
     buildLLVMTypeHierarchy(*M);
   }
-<<<<<<< HEAD
   REG_COUNTER("CH Vertices", getNumOfVertices(), PAMM_SEVERITY_LEVEL::Full);
   REG_COUNTER("CH Edges", getNumOfEdges(), PAMM_SEVERITY_LEVEL::Full);
-=======
 }
 
 LLVMTypeHierarchy::LLVMTypeHierarchy(const llvm::Module &M) {
-  PAMM_FACTORY;
+  PAMM_GET_INSTANCE;
   auto &lg = lg::get();
   LOG_IF_ENABLE(BOOST_LOG_SEV(lg, INFO) << "Construct type hierarchy");
   buildLLVMTypeHierarchy(M);
-}
->>>>>>> e91e25a1
+  REG_COUNTER("CH Vertices", getNumOfVertices(), PAMM_SEVERITY_LEVEL::Full);
+  REG_COUNTER("CH Edges", getNumOfEdges(), PAMM_SEVERITY_LEVEL::Full);
+}
 
 void LLVMTypeHierarchy::buildLLVMTypeHierarchy(const llvm::Module &M) {
   // build the hierarchy for the module
@@ -89,37 +88,9 @@
       g[V].reachableTypes.insert(g[Target].name);
     }
   }
-<<<<<<< HEAD
-
-  // NOTE : Interesting statistic as CHA and RTA should only depends on that
-  //       and the total number of IR LoC
-  // Only for mesure of performance
-  // bidigraph_t tc;
-  // boost::transitive_closure(g, tc);
-  //
-  // unsigned int max = 0, total = 0;
-  // typename boost::graph_traits<bidigraph_t>::out_edge_iterator ei, ei_end;
-  //
-  // for ( auto vertex : type_vertex_map ) {
-  //   tie(ei, ei_end) = boost::out_edges(vertex.second, tc);
-  //   unsigned int dist = distance(ei, ei_end);
-  //   max = dist > max ? dist : max;
-  //   total += dist;
-  // }
-  //
-  // REG_COUNTER("LTH Max Sub-graph", max, PAMM_SEVERITY_LEVEL::Full);
-  // REG_COUNTER("LTH Total Sub-graph", total, PAMM_SEVERITY_LEVEL::Full);
-  // REG_COUNTER("LTH Mean Sub-graph", double(total)/double(getNumOfVertices(),
-  // PAMM_SEVERITY_LEVEL::Full), PAMM_SEVERITY_LEVEL::Full);
-}
-
-void LLVMTypeHierarchy::reconstructVTable(const llvm::Module &M) {
-=======
 }
 
 void LLVMTypeHierarchy::reconstructVTables(const llvm::Module &M) {
-  PAMM_FACTORY;
->>>>>>> e91e25a1
   auto &lg = lg::get();
   LOG_IF_ENABLE(BOOST_LOG_SEV(lg, DEBUG)
                 << "Reconstruct virtual function table for module: "
