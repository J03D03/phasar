/******************************************************************************
 * Copyright (c) 2019 Philipp Schubert.
 * All rights reserved. This program and the accompanying materials are made
 * available under the terms of LICENSE.txt.
 *
 * Contributors:
 *     Philipp Schubert and others
 *****************************************************************************/

#include "llvm/ADT/SetVector.h"
#include "llvm/ADT/SmallVector.h"
#include "llvm/ADT/StringSwitch.h"
#include "llvm/Analysis/AliasAnalysis.h"
#include "llvm/Analysis/BasicAliasAnalysis.h"
#include "llvm/Analysis/CFLAndersAliasAnalysis.h"
#include "llvm/Analysis/CFLSteensAliasAnalysis.h"
#include "llvm/IR/Argument.h"
#include "llvm/IR/BasicBlock.h"
#include "llvm/IR/DataLayout.h"
#include "llvm/IR/Function.h"
#include "llvm/IR/Instruction.h"
#include "llvm/IR/PassManager.h"
#include "llvm/IR/Value.h"
#include "llvm/IR/Verifier.h"

#include "phasar/DB/ProjectIRDB.h"
#include "phasar/PhasarLLVM/Pointer/LLVMBasedPointsToAnalysis.h"
#include "phasar/PhasarLLVM/Pointer/LLVMPointsToUtils.h"

using namespace psr;

namespace psr {

static void PrintResults(llvm::AliasResult AR, bool P, const llvm::Value *V1,
                         const llvm::Value *V2, const llvm::Module *M) {
  if (P) {
    std::string o1;

    std::string o2;
    {
      llvm::raw_string_ostream os1(o1);

      llvm::raw_string_ostream os2(o2);
      V1->printAsOperand(os1, true, M);
      V2->printAsOperand(os2, true, M);
    }

    if (o2 < o1) {
      std::swap(o1, o2);
    }
    llvm::errs() << "  " << AR << ":\t" << o1 << ", " << o2 << "\n";
  }
}

static inline void PrintModRefResults(const char *Msg, bool P,
                                      llvm::Instruction *I, llvm::Value *Ptr,
                                      llvm::Module *M) {
  if (P) {
    llvm::errs() << "  " << Msg << ":  Ptr: ";
    Ptr->printAsOperand(llvm::errs(), true, M);
    llvm::errs() << "\t<->" << *I << '\n';
  }
}

static inline void PrintModRefResults(const char *Msg, bool P,
                                      llvm::CallBase *CallA,
                                      llvm::CallBase *CallB, llvm::Module *M) {
  if (P) {
    llvm::errs() << "  " << Msg << ": " << *CallA << " <-> " << *CallB << '\n';
  }
}

static inline void PrintLoadStoreResults(llvm::AliasResult AR, bool P,
                                         const llvm::Value *V1,
                                         const llvm::Value *V2,
                                         const llvm::Module *M) {
  if (P) {
    llvm::errs() << "  " << AR << ": " << *V1 << " <-> " << *V2 << '\n';
  }
}

bool LLVMBasedPointsToAnalysis::hasPointsToInfo(
    const llvm::Function &Fun) const {
  return AAInfos.find(&Fun) != AAInfos.end();
}

void LLVMBasedPointsToAnalysis::computePointsToInfo(llvm::Function &Fun) {
  llvm::PreservedAnalyses PA = FPM.run(Fun, FAM);
  llvm::AAResults &AAR = FAM.getResult<llvm::AAManager>(Fun);
  AAInfos.insert(std::make_pair(&Fun, &AAR));
}

void LLVMBasedPointsToAnalysis::erase(const llvm::Function *F) {
  // TODO
<<<<<<< HEAD
  // after we clear all stuff, we need to set it up for the next function-wise
  // analysis AAInfos.erase(F); FAM.clear();
=======
  // AAInfos.erase(F);
  // FAM.clear();
>>>>>>> 50834fee
}

void LLVMBasedPointsToAnalysis::clear() {
  AAInfos.clear();
  FAM.clear();
}

LLVMBasedPointsToAnalysis::LLVMBasedPointsToAnalysis(ProjectIRDB &IRDB,
                                                     bool UseLazyEvaluation,
                                                     PointerAnalysisType PATy)
    : PATy(PATy) {
  AA.registerFunctionAnalysis<llvm::BasicAA>();
  switch (PATy) {
  case PointerAnalysisType::CFLAnders:
    AA.registerFunctionAnalysis<llvm::CFLAndersAA>();
    break;
  case PointerAnalysisType::CFLSteens:
    AA.registerFunctionAnalysis<llvm::CFLSteensAA>();
    break;
  default:
    break;
  }
  FAM.registerPass([&] { return std::move(AA); });
  PB.registerFunctionAnalyses(FAM);
  llvm::FunctionPassManager FPM;
  // Always verify the input.
  FPM.addPass(llvm::VerifierPass());
  if (!UseLazyEvaluation) {
    for (llvm::Module *M : IRDB.getAllModules()) {
      for (auto &F : *M) {
        if (!F.isDeclaration()) {
          computePointsToInfo(F);
        }
      }
    }
  }
}

void LLVMBasedPointsToAnalysis::print(std::ostream &OS) const {
  OS << "Points-to Info:\n";
  for (auto &[Fn, AA] : AAInfos) {
    bool PrintAll;
    bool PrintNoAlias;
    bool PrintMayAlias;
    bool PrintPartialAlias;
    bool PrintMustAlias;
    bool EvalAAMD;
    bool PrintNoModRef;
    bool PrintMod;
    bool PrintRef;
    bool PrintModRef;
    bool PrintMust;
    bool PrintMustMod;
    bool PrintMustRef;
    bool PrintMustModRef;
    PrintAll = PrintNoAlias = PrintMayAlias = PrintPartialAlias =
        PrintMustAlias = EvalAAMD = PrintNoModRef = PrintMod = PrintRef =
            PrintModRef = PrintMust = PrintMustMod = PrintMustRef =
                PrintMustModRef = true;

    // taken from llvm/Analysis/AliasAnalysisEvaluator.cpp
    const llvm::DataLayout &DL = Fn->getParent()->getDataLayout();

    auto *F = const_cast<llvm::Function *>(Fn);

    llvm::SetVector<llvm::Value *> Pointers;
    llvm::SmallSetVector<llvm::CallBase *, 16> Calls;
    llvm::SetVector<llvm::Value *> Loads;
    llvm::SetVector<llvm::Value *> Stores;

    for (auto &I : F->args()) {
      if (I.getType()->isPointerTy()) { // Add all pointer arguments.
        Pointers.insert(&I);
      }
    }

    for (llvm::inst_iterator I = inst_begin(*F), E = inst_end(*F); I != E;
         ++I) {
      if (I->getType()->isPointerTy()) { // Add all pointer instructions.
        Pointers.insert(&*I);
      }
      if (EvalAAMD && llvm::isa<llvm::LoadInst>(&*I)) {
        Loads.insert(&*I);
      }
      if (EvalAAMD && llvm::isa<llvm::StoreInst>(&*I)) {
        Stores.insert(&*I);
      }
      llvm::Instruction &Inst = *I;
      if (auto *Call = llvm::dyn_cast<llvm::CallBase>(&Inst)) {
        llvm::Value *Callee = Call->getCalledValue();
        // Skip actual functions for direct function calls.
        if (!llvm::isa<llvm::Function>(Callee) &&
            isInterestingPointer(Callee)) {
          Pointers.insert(Callee);
        }
        // Consider formals.
        for (llvm::Use &DataOp : Call->data_ops()) {
          if (isInterestingPointer(DataOp)) {
            Pointers.insert(DataOp);
          }
        }
        Calls.insert(Call);
      } else {
        // Consider all operands.
        for (llvm::Instruction::op_iterator OI = Inst.op_begin(),
                                            OE = Inst.op_end();
             OI != OE; ++OI) {
          if (isInterestingPointer(*OI)) {
            Pointers.insert(*OI);
          }
        }
      }
    }

    if (PrintAll || PrintNoAlias || PrintMayAlias || PrintPartialAlias ||
        PrintMustAlias || PrintNoModRef || PrintMod || PrintRef ||
        PrintModRef) {
      OS << "Function: " << F->getName().str() << ": " << Pointers.size()
         << " pointers, " << Calls.size() << " call sites\n";
    }

    // iterate over the worklist, and run the full (n^2)/2 disambiguations
    for (auto I1 = Pointers.begin(), E = Pointers.end(); I1 != E; ++I1) {
      auto I1Size = llvm::LocationSize::unknown();
      llvm::Type *I1ElTy =
          llvm::cast<llvm::PointerType>((*I1)->getType())->getElementType();
      if (I1ElTy->isSized()) {
        I1Size = llvm::LocationSize::precise(DL.getTypeStoreSize(I1ElTy));
      }
      for (auto I2 = Pointers.begin(); I2 != I1; ++I2) {
        auto I2Size = llvm::LocationSize::unknown();
        llvm::Type *I2ElTy =
            llvm::cast<llvm::PointerType>((*I2)->getType())->getElementType();
        if (I2ElTy->isSized()) {
          I2Size = llvm::LocationSize::precise(DL.getTypeStoreSize(I2ElTy));
        }
        llvm::AliasResult AR = AA->alias(*I1, I1Size, *I2, I2Size);
        switch (AR) {
        case llvm::NoAlias:
          PrintResults(AR, PrintNoAlias, *I1, *I2, F->getParent());
          break;
        case llvm::MayAlias:
          PrintResults(AR, PrintMayAlias, *I1, *I2, F->getParent());
          break;
        case llvm::PartialAlias:
          PrintResults(AR, PrintPartialAlias, *I1, *I2, F->getParent());
          break;
        case llvm::MustAlias:
          PrintResults(AR, PrintMustAlias, *I1, *I2, F->getParent());
          break;
        }
      }
    }

    if (EvalAAMD) {
      // iterate over all pairs of load, store
      for (llvm::Value *Load : Loads) {
        for (llvm::Value *Store : Stores) {
          llvm::AliasResult AR = AA->alias(
              llvm::MemoryLocation::get(llvm::cast<llvm::LoadInst>(Load)),
              llvm::MemoryLocation::get(llvm::cast<llvm::StoreInst>(Store)));
          switch (AR) {
          case llvm::NoAlias:
            PrintLoadStoreResults(AR, PrintNoAlias, Load, Store,
                                  F->getParent());
            break;
          case llvm::MayAlias:
            PrintLoadStoreResults(AR, PrintMayAlias, Load, Store,
                                  F->getParent());
            break;
          case llvm::PartialAlias:
            PrintLoadStoreResults(AR, PrintPartialAlias, Load, Store,
                                  F->getParent());
            break;
          case llvm::MustAlias:
            PrintLoadStoreResults(AR, PrintMustAlias, Load, Store,
                                  F->getParent());
            break;
          }
        }
      }

      // iterate over all pairs of store, store
      for (auto I1 = Stores.begin(), E = Stores.end(); I1 != E; ++I1) {
        for (auto I2 = Stores.begin(); I2 != I1; ++I2) {
          llvm::AliasResult AR = AA->alias(
              llvm::MemoryLocation::get(llvm::cast<llvm::StoreInst>(*I1)),
              llvm::MemoryLocation::get(llvm::cast<llvm::StoreInst>(*I2)));
          switch (AR) {
          case llvm::NoAlias:
            PrintLoadStoreResults(AR, PrintNoAlias, *I1, *I2, F->getParent());
            break;
          case llvm::MayAlias:
            PrintLoadStoreResults(AR, PrintMayAlias, *I1, *I2, F->getParent());
            break;
          case llvm::PartialAlias:
            PrintLoadStoreResults(AR, PrintPartialAlias, *I1, *I2,
                                  F->getParent());
            break;
          case llvm::MustAlias:
            PrintLoadStoreResults(AR, PrintMustAlias, *I1, *I2, F->getParent());
            break;
          }
        }
      }
    }

    // Mod/ref alias analysis: compare all pairs of calls and values
    for (llvm::CallBase *Call : Calls) {
      for (auto Pointer : Pointers) {
        auto Size = llvm::LocationSize::unknown();
        llvm::Type *ElTy =
            llvm::cast<llvm::PointerType>(Pointer->getType())->getElementType();
        if (ElTy->isSized()) {
          Size = llvm::LocationSize::precise(DL.getTypeStoreSize(ElTy));
        }

        switch (AA->getModRefInfo(Call, Pointer, Size)) {
        case llvm::ModRefInfo::NoModRef:
          PrintModRefResults("NoModRef", PrintNoModRef, Call, Pointer,
                             F->getParent());
          break;
        case llvm::ModRefInfo::Mod:
          PrintModRefResults("Just Mod", PrintMod, Call, Pointer,
                             F->getParent());
          break;
        case llvm::ModRefInfo::Ref:
          PrintModRefResults("Just Ref", PrintRef, Call, Pointer,
                             F->getParent());
          break;
        case llvm::ModRefInfo::ModRef:
          PrintModRefResults("Both ModRef", PrintModRef, Call, Pointer,
                             F->getParent());
          break;
        case llvm::ModRefInfo::Must:
          PrintModRefResults("Must", PrintMust, Call, Pointer, F->getParent());
          break;
        case llvm::ModRefInfo::MustMod:
          PrintModRefResults("Just Mod (MustAlias)", PrintMustMod, Call,
                             Pointer, F->getParent());
          break;
        case llvm::ModRefInfo::MustRef:
          PrintModRefResults("Just Ref (MustAlias)", PrintMustRef, Call,
                             Pointer, F->getParent());
          break;
        case llvm::ModRefInfo::MustModRef:
          PrintModRefResults("Both ModRef (MustAlias)", PrintMustModRef, Call,
                             Pointer, F->getParent());
          break;
        }
      }
    }

    // Mod/ref alias analysis: compare all pairs of calls
    for (llvm::CallBase *CallA : Calls) {
      for (llvm::CallBase *CallB : Calls) {
        if (CallA == CallB) {
          continue;
        }
        switch (AA->getModRefInfo(CallA, CallB)) {
        case llvm::ModRefInfo::NoModRef:
          PrintModRefResults("NoModRef", PrintNoModRef, CallA, CallB,
                             F->getParent());
          break;
        case llvm::ModRefInfo::Mod:
          PrintModRefResults("Just Mod", PrintMod, CallA, CallB,
                             F->getParent());
          break;
        case llvm::ModRefInfo::Ref:
          PrintModRefResults("Just Ref", PrintRef, CallA, CallB,
                             F->getParent());
          break;
        case llvm::ModRefInfo::ModRef:
          PrintModRefResults("Both ModRef", PrintModRef, CallA, CallB,
                             F->getParent());
          break;
        case llvm::ModRefInfo::Must:
          PrintModRefResults("Must", PrintMust, CallA, CallB, F->getParent());
          break;
        case llvm::ModRefInfo::MustMod:
          PrintModRefResults("Just Mod (MustAlias)", PrintMustMod, CallA, CallB,
                             F->getParent());
          break;
        case llvm::ModRefInfo::MustRef:
          PrintModRefResults("Just Ref (MustAlias)", PrintMustRef, CallA, CallB,
                             F->getParent());
          break;
        case llvm::ModRefInfo::MustModRef:
          PrintModRefResults("Both ModRef (MustAlias)", PrintMustModRef, CallA,
                             CallB, F->getParent());
          break;
        }
      }
    }
  }
}

llvm::AAResults *LLVMBasedPointsToAnalysis::getAAResults(llvm::Function *F) {
  if (!hasPointsToInfo(*F)) {
    computePointsToInfo(*F);
  }
  return AAInfos.at(F);
}

PointerAnalysisType LLVMBasedPointsToAnalysis::getPointerAnalysisType() const {
  return PATy;
}

} // namespace psr<|MERGE_RESOLUTION|>--- conflicted
+++ resolved
@@ -92,13 +92,10 @@
 
 void LLVMBasedPointsToAnalysis::erase(const llvm::Function *F) {
   // TODO
-<<<<<<< HEAD
   // after we clear all stuff, we need to set it up for the next function-wise
-  // analysis AAInfos.erase(F); FAM.clear();
-=======
+  // analysis
   // AAInfos.erase(F);
   // FAM.clear();
->>>>>>> 50834fee
 }
 
 void LLVMBasedPointsToAnalysis::clear() {
