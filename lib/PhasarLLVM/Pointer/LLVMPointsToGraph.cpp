/******************************************************************************
 * Copyright (c) 2017 Philipp Schubert.
 * All rights reserved. This program and the accompanying materials are made
 * available under the terms of LICENSE.txt.
 *
 * Contributors:
 *     Philipp Schubert and others
 *****************************************************************************/

#include "llvm/ADT/SetVector.h"
#include "llvm/Analysis/AliasAnalysis.h"
#include "llvm/IR/Constants.h"
#include "llvm/IR/InstIterator.h"
#include "llvm/IR/Instructions.h"
#include "llvm/IR/Module.h"
#include "llvm/IR/Value.h"

#include "boost/graph/copy.hpp"
#include "boost/graph/depth_first_search.hpp"
#include "boost/graph/graph_utility.hpp"
#include "boost/graph/graphviz.hpp"
#include "boost/log/sources/record_ostream.hpp"

#include "phasar/PhasarLLVM/Pointer/LLVMPointsToGraph.h"

#include "phasar/Utils/GraphExtensions.h"
#include "phasar/Utils/LLVMShorthands.h"
#include "phasar/Utils/Logger.h"
#include "phasar/Utils/PAMMMacros.h"
#include "phasar/Utils/Utilities.h"

using namespace std;
using namespace psr;

namespace psr {
struct LLVMPointsToGraph::AllocationSiteDFSVisitor
    : boost::default_dfs_visitor {
  // collect the allocation sites that are found
  std::set<const llvm::Value *> &AllocationSites;
  // keeps track of the current path
  std::vector<vertex_t> VisitorStack;
  // the call stack that can be matched against the visitor stack
  const std::vector<const llvm::Instruction *> &CallStack;

  AllocationSiteDFSVisitor(std::set<const llvm::Value *> &AllocationSizes,
                           const vector<const llvm::Instruction *> &CallStack)
      : AllocationSites(AllocationSizes), CallStack(CallStack) {}

  template <typename Vertex, typename Graph>
  void discover_vertex(Vertex U, const Graph &G) {
    VisitorStack.push_back(U);
  }

  template <typename Vertex, typename Graph>
<<<<<<< HEAD
  void finish_vertex(Vertex U, const Graph &G) {
    auto &LG = lg::get();
=======
  void finish_vertex(Vertex u, const Graph &g) {
    // auto &lg = lg::get();
>>>>>>> e81ba2c3
    // check for stack allocation
    if (const auto *Alloc = llvm::dyn_cast<llvm::AllocaInst>(G[U].V)) {
      // If the call stack is empty, we completely ignore the calling context
<<<<<<< HEAD
      if (matchesStack(G) || CallStack.empty()) {
        LOG_IF_ENABLE(BOOST_LOG_SEV(LG, DEBUG)
=======
      if (matches_stack(g) || call_stack.empty()) {
        LOG_IF_ENABLE(BOOST_LOG_SEV(lg::get(), DEBUG)
>>>>>>> e81ba2c3
                      << "Found stack allocation: " << llvmIRToString(Alloc));
        AllocationSites.insert(G[U].V);
      }
    }
    // check for heap allocation
    if (llvm::isa<llvm::CallInst>(G[U].V) ||
        llvm::isa<llvm::InvokeInst>(G[U].V)) {
      llvm::ImmutableCallSite CS(G[U].V);
      if (CS.getCalledFunction() != nullptr &&
          HeapAllocationFunctions.count(
              CS.getCalledFunction()->getName().str())) {
        // If the call stack is empty, we completely ignore the calling
        // context
<<<<<<< HEAD
        if (matchesStack(G) || CallStack.empty()) {
          LOG_IF_ENABLE(BOOST_LOG_SEV(LG, DEBUG)
=======
        if (matches_stack(g) || call_stack.empty()) {
          LOG_IF_ENABLE(BOOST_LOG_SEV(lg::get(), DEBUG)
>>>>>>> e81ba2c3
                        << "Found heap allocation: "
                        << llvmIRToString(CS.getInstruction()));
          AllocationSites.insert(G[U].V);
        }
      }
    }
    VisitorStack.pop_back();
  }

  template <typename Graph> bool matchesStack(const Graph &G) {
    size_t CallStackIdx = 0;
    for (size_t I = 0, J = 1;
         I < VisitorStack.size() && J < VisitorStack.size(); ++I, ++J) {
      auto E = boost::edge(VisitorStack[I], VisitorStack[J], G);
      if (G[E.first].V == nullptr) {
        continue;
      }
      if (G[E.first].V != CallStack[CallStack.size() - CallStackIdx - 1]) {
        return false;
      }
      CallStackIdx++;
    }
    return true;
  }
};

struct LLVMPointsToGraph::ReachabilityDFSVisitor : boost::default_dfs_visitor {
  std::set<vertex_t> &PointsToSet;
  ReachabilityDFSVisitor(set<vertex_t> &Result) : PointsToSet(Result) {}
  template <typename Vertex, typename Graph>
  void finish_vertex(Vertex U, const Graph &G) {
    PointsToSet.insert(U);
  }
};

// points-to graph internal stuff

LLVMPointsToGraph::VertexProperties::VertexProperties(const llvm::Value *V)
    : V(V) {}

std::string LLVMPointsToGraph::VertexProperties::getValueAsString() const {
  return llvmIRToString(V);
}

std::vector<const llvm::User *>
LLVMPointsToGraph::VertexProperties::getUsers() const {
  if (!users.empty() || V == nullptr) {
    return users;
  }
  auto AllUsers = V->users();
  users.insert(users.end(), AllUsers.begin(), AllUsers.end());
  return users;
}

LLVMPointsToGraph::EdgeProperties::EdgeProperties(const llvm::Value *V)
    : V(V) {}

std::string LLVMPointsToGraph::EdgeProperties::getValueAsString() const {
  return llvmIRToString(V);
}

// points-to graph stuff

LLVMPointsToGraph::LLVMPointsToGraph(llvm::Function *F, llvm::AAResults &AA) {
  PAMM_GET_INSTANCE;
<<<<<<< HEAD
  auto &LG = lg::get();
  LOG_IF_ENABLE(BOOST_LOG_SEV(LG, DEBUG)
=======
  // auto &lg = lg::get();
  LOG_IF_ENABLE(BOOST_LOG_SEV(lg::get(), DEBUG)
>>>>>>> e81ba2c3
                << "Analyzing function: " << F->getName().str());
  ContainedFunctions.insert(F);
  bool PrintAll;
  bool PrintNoAlias;
  bool PrintMayAlias;
  bool PrintPartialAlias;
  bool PrintMustAlias;
  bool EvalAAMD;
  bool PrintNoModRef;
  bool PrintMod;
  bool PrintRef;
  bool PrintModRef;
  bool PrintMust;
  bool PrintMustMod;
  bool PrintMustRef;
  bool PrintMustModRef;
  PrintAll = PrintNoAlias = PrintMayAlias = PrintPartialAlias = PrintMustAlias =
      EvalAAMD = PrintNoModRef = PrintMod = PrintRef = PrintModRef = PrintMust =
          PrintMustMod = PrintMustRef = PrintMustModRef = true;

  // taken from llvm/Analysis/AliasAnalysisEvaluator.cpp
  const llvm::DataLayout &DL = F->getParent()->getDataLayout();

  llvm::SetVector<llvm::Value *> Pointers;
  llvm::SmallSetVector<llvm::CallBase *, 16> Calls;
  llvm::SetVector<llvm::Value *> Loads;
  llvm::SetVector<llvm::Value *> Stores;

  for (auto &I : F->args()) {
    if (I.getType()->isPointerTy()) { // Add all pointer arguments.
      Pointers.insert(&I);
    }
  }

  for (llvm::inst_iterator I = inst_begin(*F), E = inst_end(*F); I != E; ++I) {
    if (I->getType()->isPointerTy()) { // Add all pointer instructions.
      Pointers.insert(&*I);
    }
    if (EvalAAMD && llvm::isa<llvm::LoadInst>(&*I)) {
      Loads.insert(&*I);
    }
    if (EvalAAMD && llvm::isa<llvm::StoreInst>(&*I)) {
      Stores.insert(&*I);
    }
    llvm::Instruction &Inst = *I;
    if (auto *Call = llvm::dyn_cast<llvm::CallBase>(&Inst)) {
      llvm::Value *Callee = Call->getCalledValue();
      // Skip actual functions for direct function calls.
      if (!llvm::isa<llvm::Function>(Callee) && isInterestingPointer(Callee)) {
        Pointers.insert(Callee);
      }
      // Consider formals.
      for (llvm::Use &DataOp : Call->data_ops()) {
        if (isInterestingPointer(DataOp)) {
          Pointers.insert(DataOp);
        }
      }
      Calls.insert(Call);
    } else {
      // Consider all operands.
      for (llvm::Instruction::op_iterator OI = Inst.op_begin(),
                                          OE = Inst.op_end();
           OI != OE; ++OI) {
        if (isInterestingPointer(*OI)) {
          Pointers.insert(*OI);
        }
      }
    }
  }

  INC_COUNTER("GS Pointer", Pointers.size(), PAMM_SEVERITY_LEVEL::Core);

  // make vertices for all pointers
  for (auto *P : Pointers) {
    ValueVertexMap[P] = boost::add_vertex(VertexProperties(P), PAG);
  }
  // iterate over the worklist, and run the full (n^2)/2 disambiguations
  const auto MapEnd = ValueVertexMap.end();
  for (auto I1 = ValueVertexMap.begin(); I1 != MapEnd; ++I1) {
    llvm::Type *I1ElTy =
        llvm::cast<llvm::PointerType>(I1->first->getType())->getElementType();
    const uint64_t I1Size = I1ElTy->isSized()
                                ? DL.getTypeStoreSize(I1ElTy)
                                : llvm::MemoryLocation::UnknownSize;
    for (auto I2 = std::next(I1); I2 != MapEnd; ++I2) {
      llvm::Type *I2ElTy =
          llvm::cast<llvm::PointerType>(I2->first->getType())->getElementType();
      const uint64_t I2Size = I2ElTy->isSized()
                                  ? DL.getTypeStoreSize(I2ElTy)
                                  : llvm::MemoryLocation::UnknownSize;
      switch (AA.alias(I1->first, I1Size, I2->first, I2Size)) {
      case llvm::NoAlias:
        break;
      case llvm::MayAlias: // no break
        [[fallthrough]];
      case llvm::PartialAlias: // no break
        [[fallthrough]];
      case llvm::MustAlias:
        boost::add_edge(I1->second, I2->second, PAG);
        break;
      default:
        break;
      }
    }
  }
}

vector<pair<unsigned, const llvm::Value *>>
LLVMPointsToGraph::getPointersEscapingThroughParams() {
  vector<pair<unsigned, const llvm::Value *>> EscapingPointers;
  for (auto VertexIter : boost::make_iterator_range(boost::vertices(PAG))) {
    if (const auto *Arg = llvm::dyn_cast<llvm::Argument>(PAG[VertexIter].V)) {
      EscapingPointers.emplace_back(Arg->getArgNo(), Arg);
    }
  }
  return EscapingPointers;
}

vector<const llvm::Value *>
LLVMPointsToGraph::getPointersEscapingThroughReturns() const {
  vector<const llvm::Value *> EscapingPointers;
  for (auto VertexIter : boost::make_iterator_range(boost::vertices(PAG))) {
    const auto &Vertex = PAG[VertexIter];
    for (const auto *const User : Vertex.getUsers()) {
      if (llvm::isa<llvm::ReturnInst>(User)) {
        EscapingPointers.push_back(Vertex.V);
      }
    }
  }
  return EscapingPointers;
}

vector<const llvm::Value *>
LLVMPointsToGraph::getPointersEscapingThroughReturnsForFunction(
    const llvm::Function *F) const {
  vector<const llvm::Value *> EscapingPointers;
  for (auto VertexIter : boost::make_iterator_range(boost::vertices(PAG))) {
    const auto &Vertex = PAG[VertexIter];
    for (const auto *const User : Vertex.getUsers()) {
      if (const auto *R = llvm::dyn_cast<llvm::ReturnInst>(User)) {
        if (R->getFunction() == F) {
          EscapingPointers.push_back(Vertex.V);
        }
      }
    }
  }
  return EscapingPointers;
}

set<const llvm::Value *> LLVMPointsToGraph::getReachableAllocationSites(
    const llvm::Value *V, const vector<const llvm::Instruction *> &CallStack) {
  set<const llvm::Value *> AllocSites;
  AllocationSiteDFSVisitor AllocVis(AllocSites, CallStack);
  vector<boost::default_color_type> ColorMap(boost::num_vertices(PAG));
  boost::depth_first_visit(
      PAG, ValueVertexMap[V], AllocVis,
      boost::make_iterator_property_map(
          ColorMap.begin(), boost::get(boost::vertex_index, PAG), ColorMap[0]));
  return AllocSites;
}

bool LLVMPointsToGraph::containsValue(llvm::Value *V) {
  for (auto VertexIter : boost::make_iterator_range(boost::vertices(PAG))) {
    if (PAG[VertexIter].V == V) {
      return true;
    }
  }
  return false;
}

set<const llvm::Type *> LLVMPointsToGraph::computeTypesFromAllocationSites(
    const set<const llvm::Value *> &AS) {
  set<const llvm::Type *> Types;
  // an allocation site can either be an AllocaInst or a call to an
  // allocating function
  for (const auto *V : AS) {
    if (const auto *Alloc = llvm::dyn_cast<llvm::AllocaInst>(V)) {
      Types.insert(Alloc->getAllocatedType());
    } else {
      // usually if an allocating function is called, it is immediately
      // bit-casted
      // to the desired allocated value and hence we can determine it from
      // the destination type of that cast instruction.
      for (const auto *User : V->users()) {
        if (const auto *Cast = llvm::dyn_cast<llvm::BitCastInst>(User)) {
          Types.insert(Cast->getDestTy());
        }
      }
    }
  }
  return Types;
}

set<const llvm::Value *>
LLVMPointsToGraph::getPointsToSet(const llvm::Value *V) const {
  PAMM_GET_INSTANCE;
  INC_COUNTER("[Calls] getPointsToSet", 1, PAMM_SEVERITY_LEVEL::Full);
  START_TIMER("PointsTo-Set Computation", PAMM_SEVERITY_LEVEL::Full);
  // check if the graph contains a corresponding vertex
  if (!ValueVertexMap.count(V)) {
    return {};
  }
  set<vertex_t> ReachableVertices;
  ReachabilityDFSVisitor Vis(ReachableVertices);
  vector<boost::default_color_type> ColorMap(boost::num_vertices(PAG));
  boost::depth_first_visit(
      PAG, ValueVertexMap.at(V), Vis,
      boost::make_iterator_property_map(
          ColorMap.begin(), boost::get(boost::vertex_index, PAG), ColorMap[0]));
  set<const llvm::Value *> Result;
  for (auto Vertex : ReachableVertices) {
    Result.insert(PAG[Vertex].V);
  }
  PAUSE_TIMER("PointsTo-Set Computation", PAMM_SEVERITY_LEVEL::Full);
  ADD_TO_HISTOGRAM("Points-to", Result.size(), 1, PAMM_SEVERITY_LEVEL::Full);
  return Result;
}

bool LLVMPointsToGraph::representsSingleFunction() {
  return ContainedFunctions.size() == 1;
}

void LLVMPointsToGraph::print(std::ostream &OS) const {
  for (const auto &Fn : ContainedFunctions) {
    cout << "LLVMPointsToGraph for " << Fn->getName().str() << ":\n";
    vertex_iterator UI;

    vertex_iterator UIEnd;
    for (boost::tie(UI, UIEnd) = boost::vertices(PAG); UI != UIEnd; ++UI) {
      OS << PAG[*UI].getValueAsString() << " <--> ";
      out_edge_iterator EI;

      out_edge_iterator EIEnd;
      for (boost::tie(EI, EIEnd) = boost::out_edges(*UI, PAG); EI != EIEnd;
           ++EI) {
        OS << PAG[target(*EI, PAG)].getValueAsString() << " ";
      }
      OS << '\n';
    }
  }
}

void LLVMPointsToGraph::printAsDot(std::ostream &OS) const {
  boost::write_graphviz(OS, PAG, makePointerVertexOrEdgePrinter(PAG),
                        makePointerVertexOrEdgePrinter(PAG));
}

nlohmann::json LLVMPointsToGraph::getAsJson() const {
  nlohmann::json J;
  vertex_iterator VIv;

  vertex_iterator VIvEnd;
  out_edge_iterator EI;

  out_edge_iterator EIEnd;
  // iterate all graph vertices
  for (boost::tie(VIv, VIvEnd) = boost::vertices(PAG); VIv != VIvEnd; ++VIv) {
    J[PhasarConfig::JsonPointsToGraphID()][PAG[*VIv].getValueAsString()];
    // iterate all out edges of vertex vi_v
    for (boost::tie(EI, EIEnd) = boost::out_edges(*VIv, PAG); EI != EIEnd;
         ++EI) {
      J[PhasarConfig::JsonPointsToGraphID()][PAG[*VIv].getValueAsString()] +=
          PAG[boost::target(*EI, PAG)].getValueAsString();
    }
  }
  return J;
}

void LLVMPointsToGraph::printValueVertexMap() {
  for (const auto &Entry : ValueVertexMap) {
    cout << Entry.first << " <---> " << Entry.second << endl;
  }
}

void LLVMPointsToGraph::mergeGraph(const LLVMPointsToGraph &Other) {
  typedef graph_t::vertex_descriptor vertex_t;
  using vertex_map_t = std::map<vertex_t, vertex_t>;
  vertex_map_t OldToNewVertexMapping;
  boost::associative_property_map<vertex_map_t> VertexMapWrapper(
      OldToNewVertexMapping);
  boost::copy_graph(Other.PAG, PAG, boost::orig_to_copy(VertexMapWrapper));

  for (const auto &OtherValues : Other.ValueVertexMap) {
    auto MappingIter = OldToNewVertexMapping.find(OtherValues.second);
    if (MappingIter != OldToNewVertexMapping.end()) {
      ValueVertexMap.insert(make_pair(OtherValues.first, MappingIter->second));
    }
  }
}

void LLVMPointsToGraph::mergeCallSite(const llvm::ImmutableCallSite &CS,
                                      const llvm::Function *F) {
  auto FormalArgRange = F->args();
  const auto *FormalIter = FormalArgRange.begin();
  auto MapEnd = ValueVertexMap.end();
  for (const auto &Arg : CS.args()) {
    const llvm::Argument *Formal = &*FormalIter++;
    auto ArgMapIter = ValueVertexMap.find(Arg);
    auto FormalMapIter = ValueVertexMap.find(Formal);
    if (ArgMapIter != MapEnd && FormalMapIter != MapEnd) {
      boost::add_edge(ArgMapIter->second, FormalMapIter->second,
                      CS.getInstruction(), PAG);
    }
    if (FormalIter == FormalArgRange.end()) {
      break;
    }
  }

  for (const auto *Formal : getPointersEscapingThroughReturnsForFunction(F)) {
    auto InstrMapIter = ValueVertexMap.find(CS.getInstruction());
    auto FormalMapIter = ValueVertexMap.find(Formal);
    if (InstrMapIter != MapEnd && FormalMapIter != MapEnd) {
      boost::add_edge(InstrMapIter->second, FormalMapIter->second,
                      CS.getInstruction(), PAG);
    }
  }
}

void LLVMPointsToGraph::mergeWith(const LLVMPointsToGraph *Other,
                                  const llvm::Function *F) {
  if (ContainedFunctions.insert(F).second) {
    mergeGraph(*Other);
  }
}

void LLVMPointsToGraph::mergeWith(
    const LLVMPointsToGraph &Other,
    const vector<pair<llvm::ImmutableCallSite, const llvm::Function *>>
        &Calls) {
  ContainedFunctions.insert(Other.ContainedFunctions.begin(),
                            Other.ContainedFunctions.end());
  mergeGraph(Other);
  for (const auto &Call : Calls) {
    mergeCallSite(Call.first, Call.second);
  }
}

bool LLVMPointsToGraph::empty() const { return size() == 0; }

size_t LLVMPointsToGraph::size() const { return getNumVertices(); }

size_t LLVMPointsToGraph::getNumVertices() const {
  return boost::num_vertices(PAG);
}

size_t LLVMPointsToGraph::getNumEdges() const { return boost::num_edges(PAG); }

void LLVMPointsToGraph::printAsJson(std::ostream &OS) const {
  nlohmann::json J = getAsJson();
  OS << J;
}

} // namespace psr<|MERGE_RESOLUTION|>--- conflicted
+++ resolved
@@ -52,23 +52,12 @@
   }
 
   template <typename Vertex, typename Graph>
-<<<<<<< HEAD
   void finish_vertex(Vertex U, const Graph &G) {
-    auto &LG = lg::get();
-=======
-  void finish_vertex(Vertex u, const Graph &g) {
-    // auto &lg = lg::get();
->>>>>>> e81ba2c3
     // check for stack allocation
     if (const auto *Alloc = llvm::dyn_cast<llvm::AllocaInst>(G[U].V)) {
       // If the call stack is empty, we completely ignore the calling context
-<<<<<<< HEAD
       if (matchesStack(G) || CallStack.empty()) {
-        LOG_IF_ENABLE(BOOST_LOG_SEV(LG, DEBUG)
-=======
-      if (matches_stack(g) || call_stack.empty()) {
         LOG_IF_ENABLE(BOOST_LOG_SEV(lg::get(), DEBUG)
->>>>>>> e81ba2c3
                       << "Found stack allocation: " << llvmIRToString(Alloc));
         AllocationSites.insert(G[U].V);
       }
@@ -82,13 +71,8 @@
               CS.getCalledFunction()->getName().str())) {
         // If the call stack is empty, we completely ignore the calling
         // context
-<<<<<<< HEAD
         if (matchesStack(G) || CallStack.empty()) {
-          LOG_IF_ENABLE(BOOST_LOG_SEV(LG, DEBUG)
-=======
-        if (matches_stack(g) || call_stack.empty()) {
           LOG_IF_ENABLE(BOOST_LOG_SEV(lg::get(), DEBUG)
->>>>>>> e81ba2c3
                         << "Found heap allocation: "
                         << llvmIRToString(CS.getInstruction()));
           AllocationSites.insert(G[U].V);
@@ -154,13 +138,7 @@
 
 LLVMPointsToGraph::LLVMPointsToGraph(llvm::Function *F, llvm::AAResults &AA) {
   PAMM_GET_INSTANCE;
-<<<<<<< HEAD
-  auto &LG = lg::get();
-  LOG_IF_ENABLE(BOOST_LOG_SEV(LG, DEBUG)
-=======
-  // auto &lg = lg::get();
   LOG_IF_ENABLE(BOOST_LOG_SEV(lg::get(), DEBUG)
->>>>>>> e81ba2c3
                 << "Analyzing function: " << F->getName().str());
   ContainedFunctions.insert(F);
   bool PrintAll;
