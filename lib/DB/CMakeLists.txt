file(GLOB_RECURSE DB_SRC *.h *.cpp)

include_directories(
  ${SQLITE3_INCLUDE_DIR}
)

if(BUILD_SHARED_LIBS)
<<<<<<< HEAD
	add_phasar_library(phasar_db
	 SHARED
	  ${DB_SRC}
	)
else()
	add_phasar_library(phasar_db
	  STATIC
	  ${DB_SRC}
	)
=======
  add_phasar_library(phasar_db
    SHARED
    ${DB_SRC}
  )
else()
  add_phasar_library(phasar_db
    STATIC
    ${DB_SRC}
  )
>>>>>>> 6c6c3ed6
endif()

target_link_libraries(phasar_db
  LINK_PUBLIC
  phasar_pointer
  phasar_passes
  phasar_utils

  LLVMSupport
  LLVMCore
  LLVMVectorize
  LLVMScalarOpts
  LLVMInstrumentation
  LLVMObjCARCOpts
  LLVMTransformUtils
  LLVMCodeGen
  LLVMAnalysis
  LLVMipo
  LLVMIRReader
  LLVMInstCombine
  LLVMLinker

  ${Boost_LIBRARIES}
  ${SQLITE3_LIBRARY}
)

set_target_properties(phasar_db
	PROPERTIES
	LINKER_LANGUAGE CXX
	PREFIX "lib"
)<|MERGE_RESOLUTION|>--- conflicted
+++ resolved
@@ -5,17 +5,6 @@
 )
 
 if(BUILD_SHARED_LIBS)
-<<<<<<< HEAD
-	add_phasar_library(phasar_db
-	 SHARED
-	  ${DB_SRC}
-	)
-else()
-	add_phasar_library(phasar_db
-	  STATIC
-	  ${DB_SRC}
-	)
-=======
   add_phasar_library(phasar_db
     SHARED
     ${DB_SRC}
@@ -25,7 +14,6 @@
     STATIC
     ${DB_SRC}
   )
->>>>>>> 6c6c3ed6
 endif()
 
 target_link_libraries(phasar_db
