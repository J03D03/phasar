/******************************************************************************
 * Copyright (c) 2017 Philipp Schubert.
 * All rights reserved. This program and the accompanying materials are made
 * available under the terms of LICENSE.txt.
 *
 * Contributors:
 *     Philipp Schubert and others
 *****************************************************************************/

#include <algorithm>
#include <cassert>
#include <iostream>
#include <string>

#include <llvm/Bitcode/BitcodeReader.h>
#include <llvm/Bitcode/BitcodeWriter.h>
#include <llvm/IR/Function.h>
#include <llvm/IR/LegacyPassManager.h>
#include <llvm/IR/Module.h>
#include <llvm/IR/PassManager.h>
#include <llvm/IR/Verifier.h>
#include <llvm/IRReader/IRReader.h>
#include <llvm/Linker/Linker.h>
#include <llvm/Support/ErrorHandling.h>
#include <llvm/Support/SourceMgr.h>
#include <llvm/Transforms/Utils.h>

#include <boost/filesystem.hpp>

#include <phasar/DB/ProjectIRDB.h>
#include <phasar/PhasarLLVM/DataFlowSolver/IfdsIde/LLVMZeroValue.h>
#include <phasar/PhasarLLVM/Passes/GeneralStatisticsPass.h>
#include <phasar/PhasarLLVM/Passes/ValueAnnotationPass.h>
#include <phasar/Utils/EnumFlags.h>
#include <phasar/Utils/IO.h>
#include <phasar/Utils/LLVMShorthands.h>
#include <phasar/Utils/Logger.h>
#include <phasar/Utils/Macros.h>
#include <phasar/Utils/PAMMMacros.h>

using namespace psr;
using namespace std;

namespace psr {

ProjectIRDB::ProjectIRDB(IRDBOptions Options) : Options(Options) {}

ProjectIRDB::ProjectIRDB(const std::vector<std::string> &IRFiles,
                         IRDBOptions Options)
    : ProjectIRDB(Options) {
  for (const auto &File : IRFiles) {
    // if we have a file that is already compiled to llvm ir
    if ((File.find(".ll") != File.npos || File.find(".bc") != File.npos) &&
        boost::filesystem::exists(File)) {
      llvm::SMDiagnostic Diag;
      std::unique_ptr<llvm::LLVMContext> C(new llvm::LLVMContext);
      std::unique_ptr<llvm::Module> M = llvm::parseIRFile(File, Diag, *C);
      bool broken_debug_info = false;
      if (M.get() == nullptr)
        Diag.print(File.c_str(), llvm::errs());
      /* Crash in presence of llvm-3.9.1 module (segfault) */
      if (M.get() == nullptr ||
          llvm::verifyModule(*M, &llvm::errs(), &broken_debug_info)) {
        throw std::runtime_error(File + " could not be parsed correctly");
      }
      if (broken_debug_info) {
        std::cout << "caution: debug info is broken\n";
      }
      Modules.insert(std::make_pair(File, std::move(M)));
      Contexts.push_back(std::move(C));
    } else {
      throw std::invalid_argument(File + " is not a valid llvm module");
    }
  }
  if (Options & IRDBOptions::WPA) {
    linkForWPA();
  }
  preprocessAllModules();
}

ProjectIRDB::ProjectIRDB(const std::vector<llvm::Module *> &Modules,
                         IRDBOptions Options)
    : ProjectIRDB(Options) {
  for (auto M : Modules) {
    insertModule(M);
  }
  if (Options & IRDBOptions::WPA) {
    linkForWPA();
  }
}

ProjectIRDB::~ProjectIRDB() {
  if (!(Options & IRDBOptions::OWNS)) {
    for (auto &Context : Contexts) {
      Context.release();
    }
    for (auto &[File, Module] : Modules) {
      Module.release();
    }
  }
}

void ProjectIRDB::preprocessModule(llvm::Module *M) {
  // WARNING: Activating passes lead to higher time in llvmIRToString
  PAMM_GET_INSTANCE;
  auto &lg = lg::get();
  // add moduleID to timer name if performing MWA!
  START_TIMER("LLVM Passes", PAMM_SEVERITY_LEVEL::Full);
  LOG_IF_ENABLE(BOOST_LOG_SEV(lg, INFO)
                << "Preprocess module: " << M->getModuleIdentifier());
  GeneralStatisticsPass *GSP = new GeneralStatisticsPass();
  ValueAnnotationPass *VAP = new ValueAnnotationPass(M->getContext());
  llvm::legacy::PassManager PM;
  PM.add(GSP);
  PM.add(VAP);
  PM.run(*M);
  // just to be sure that none of the passes has messed up the module!
  bool broken_debug_info = false;
  if (M == nullptr ||
      llvm::verifyModule(*M, &llvm::errs(), &broken_debug_info)) {
    llvm::report_fatal_error("Error: module is broken!");
  }
  if (broken_debug_info) {
    LOG_IF_ENABLE(BOOST_LOG_SEV(lg, WARNING)
                  << "AnalysisController: debug info is broken.");
  }
  auto Allocas = GSP->getAllocaInstructions();
  AllocaInstructions.insert(Allocas.begin(), Allocas.end());
  // Obtain the allocated types found in the module
  auto ATypes = GSP->getAllocatedTypes();
  AllocatedTypes.insert(ATypes.begin(), ATypes.end());
  STOP_TIMER("LLVM Passes", PAMM_SEVERITY_LEVEL::Full);
  cout << "PTG construction ...\n";
  START_TIMER("PTG Construction", PAMM_SEVERITY_LEVEL::Core);
  buildIDModuleMapping(M);
}

void ProjectIRDB::linkForWPA() {
  // Linking llvm modules:
  // Unfortunately linking between different contexts is currently not possible.
  // Therefore we must load all modules into one single context and then perform
  // the linkage. This is still very fast compared to compiling and
  // pre-processing
  // all modules.
  // auto &lg = lg::get();
  if (Modules.size() > 1) {
    llvm::Module *MainMod = getModuleDefiningFunction("main");
    assert(MainMod && "could not find main function");
    for (auto &[File, Module] : Modules) {
      // we do not want to link a module with itself!
      if (MainMod != Module.get()) {
        // reload the modules into the module containing the main function
        std::string IRBuffer;
        llvm::raw_string_ostream RSO(IRBuffer);
        llvm::WriteBitcodeToFile(*Module.get(), RSO);
        RSO.flush();
        llvm::SMDiagnostic ErrorDiagnostics;
        std::unique_ptr<llvm::MemoryBuffer> MemBuffer =
            llvm::MemoryBuffer::getMemBuffer(IRBuffer);
        std::unique_ptr<llvm::Module> TmpMod =
            llvm::parseIR(*MemBuffer, ErrorDiagnostics, MainMod->getContext());
        bool broken_debug_info = false;
        if (TmpMod.get() == nullptr ||
            llvm::verifyModule(*TmpMod, &llvm::errs(), &broken_debug_info)) {
          llvm::report_fatal_error("Error: module is broken!");
        }
        if (broken_debug_info) {
          // FIXME at least log this incident
        }
        // now we can safely perform the linking
        if (llvm::Linker::linkModules(*MainMod, std::move(TmpMod),
                                      llvm::Linker::LinkOnlyNeeded)) {
          llvm::report_fatal_error(
              "Error: trying to link modules into single WPA module failed!");
        }
      }
    }
    // Update the IRDB reflecting that we now only need 'MainMod' and its
    // corresponding context!
    // delete every other module
    for (auto it = Modules.begin(); it != Modules.end();) {
      if (it->second.get() != MainMod) {
        it = Modules.erase(it);
      } else {
        ++it;
      }
    }
    // delete every other context
    for (auto it = Contexts.begin(); it != Contexts.end();) {
      if (it->get() != &MainMod->getContext()) {
        it = Contexts.erase(it);
      } else {
        ++it;
      }
    }
    WPAModule = MainMod;
  } else if (Modules.size() == 1) {
    // In this case we only have one module anyway, so we do not have
    // to link at all. But we have to update the WPAMOD pointer!
    WPAModule = Modules.begin()->second.get();
  }
}

void ProjectIRDB::preprocessAllModules() {
  for (auto &[File, Module] : Modules) {
    preprocessModule(Module.get());
  }
}

llvm::Module *ProjectIRDB::getWPAModule() {
  if (!WPAModule) {
    linkForWPA();
  }
  return WPAModule;
}

void ProjectIRDB::buildIDModuleMapping(llvm::Module *M) {
  for (auto &F : *M) {
    for (auto &BB : F) {
      for (auto &I : BB) {
        IDInstructionMapping[stol(getMetaDataID(&I))] = &I;
      }
    }
  }
}

<<<<<<< HEAD
bool ProjectIRDB::containsSourceFile(const std::string &File) {
  return Modules.find(File) != Modules.end();
=======
bool ProjectIRDB::containsSourceFile(const std::string &src) {
  return source_files.find(src) != source_files.end();
}

llvm::LLVMContext *ProjectIRDB::getLLVMContext(const std::string &name) {
  if (contexts.count(name))
    return contexts[name].get();
  return nullptr;
}

llvm::Module *ProjectIRDB::getModule(const std::string &name) {
  if (modules.count(name))
    return modules[name].get();
  return nullptr;
}

std::size_t ProjectIRDB::getNumberOfModules() { return modules.size(); }

llvm::Module *
ProjectIRDB::getModuleDefiningFunction(const std::string &name) const {
  auto it = functionToModuleMap.find(name);
  if (it != functionToModuleMap.end()) {
    auto mod_it = modules.find(it->second);
    if (mod_it != modules.end()) {
      return mod_it->second.get();
    }
  }
  return nullptr;
}

llvm::Function *ProjectIRDB::getFunction(const std::string &name) {
  if (functionToModuleMap.count(name))
    return modules[functionToModuleMap[name]]->getFunction(name);
  return nullptr;
>>>>>>> fd8352bf
}

llvm::Module *ProjectIRDB::getModule(const std::string &ModuleName) {
  if (Modules.count(ModuleName))
    return Modules[ModuleName].get();
  return nullptr;
}

std::size_t ProjectIRDB::getNumberOfModules() { return Modules.size(); }

llvm::Instruction *ProjectIRDB::getInstruction(std::size_t id) {
  if (IDInstructionMapping.count(id))
    return IDInstructionMapping[id];
  return nullptr;
}

std::size_t ProjectIRDB::getInstructionID(const llvm::Instruction *I) {
  std::size_t id = 0;
  if (auto MD = llvm::cast<llvm::MDString>(
          I->getMetadata(PhasarConfig::MetaDataKind())->getOperand(0))) {
    id = stol(MD->getString().str());
  }
  return id;
}

void ProjectIRDB::print() {
  for (auto &[File, Module] : Modules) {
    std::cout << "Module: " << File << std::endl;
    llvm::outs() << *Module;
  }
}

void ProjectIRDB::emitPreprocessedIR(std::ostream &os, bool shortenIR) {
  for (auto &entry : Modules) {
    os << "IR module: " << entry.first << '\n';
    // print globals
    for (auto &glob : entry.second->globals()) {
      if (shortenIR) {
        os << llvmIRToShortString(&glob);
      } else {
        os << llvmIRToString(&glob);
      }
      os << '\n';
    }
    os << '\n';
    for (auto F : getAllFunctions()) {
      if (getModuleDefiningFunction(F->getName().str())
              ->getModuleIdentifier() == entry.first) {
        os << F->getName().str() << " {\n";
        for (auto &BB : *F) {
          // do not print the label of the first BB
          if (BB.getPrevNode()) {
            std::string BBLabel;
            llvm::raw_string_ostream RSO(BBLabel);
            BB.printAsOperand(RSO, false);
            RSO.flush();
            os << "\n<label " << BBLabel << ">\n";
          }
          // print all instructions
          for (auto &I : BB) {
            os << "  ";
            if (shortenIR) {
              os << llvmIRToShortString(&I);
            } else {
              os << llvmIRToString(&I);
            }
            os << '\n';
          }
        }
        os << "}\n\n";
      }
    }
    os << '\n';
  }
}

const llvm::Function *
ProjectIRDB::getFunctionDefinition(const string &FunctionName) const {
  for (auto &[File, Module] : Modules) {
    auto F = Module->getFunction(FunctionName);
    if (F && !F->isDeclaration()) {
      return F;
    }
  }
  return nullptr;
}

const llvm::GlobalVariable *ProjectIRDB::getGlobalVariableDefinition(const std::string &GlobalVariableName) const {
  for (auto &[File, Module] : Modules) {
    auto G = Module->getGlobalVariable(GlobalVariableName);
    if (G && !G->isDeclaration()) {
      return G;
    }
  }
  return nullptr;
}

llvm::Module *ProjectIRDB::getModuleDefiningFunction(const std::string &FunctionName) {
  for (auto &[File, Module] : Modules) {
    auto F = Module->getFunction(FunctionName);
    if (F && !F->isDeclaration()) {
      return Module.get();
    }
  }
  return nullptr;
}

std::string ProjectIRDB::valueToPersistedString(const llvm::Value *V) {
  if (LLVMZeroValue::getInstance()->isLLVMZeroValue(V)) {
    return LLVMZeroValue::getInstance()->getName();
  } else if (const llvm::Instruction *I =
                 llvm::dyn_cast<llvm::Instruction>(V)) {
    return I->getFunction()->getName().str() + "." + getMetaDataID(I);
  } else if (const llvm::Argument *A = llvm::dyn_cast<llvm::Argument>(V)) {
    return A->getParent()->getName().str() + ".f" +
           std::to_string(A->getArgNo());
  } else if (const llvm::GlobalValue *G =
                 llvm::dyn_cast<llvm::GlobalValue>(V)) {
    std::cout << "special case: WE ARE AN GLOBAL VARIABLE\n";
    std::cout << "all user:\n";
    for (auto User : V->users()) {
      if (const llvm::Instruction *I =
              llvm::dyn_cast<llvm::Instruction>(User)) {
        std::cout << I->getFunction()->getName().str() << "\n";
      }
    }
    return G->getName().str();
  } else if (llvm::isa<llvm::Value>(V)) {
    // In this case we should have an operand of an instruction which can be
    // identified by the instruction id and the operand index.
    std::cout << "special case: WE ARE AN OPERAND\n";
    // We should only have one user in this special case
    for (auto User : V->users()) {
      if (const llvm::Instruction *I =
              llvm::dyn_cast<llvm::Instruction>(User)) {
        for (unsigned idx = 0; idx < I->getNumOperands(); ++idx) {
          if (I->getOperand(idx) == V) {
            return I->getFunction()->getName().str() + "." + getMetaDataID(I) +
                   ".o." + std::to_string(idx);
          }
        }
      }
    }
    llvm::report_fatal_error("Error: llvm::Value is of unexpected type.");
    return "";
  } else {
    llvm::report_fatal_error("Error: llvm::Value is of unexpected type.");
    return "";
  }
}

const llvm::Value *ProjectIRDB::persistedStringToValue(const std::string &S) {
  if (S.find(LLVMZeroValue::getInstance()->getName()) != std::string::npos) {
    return LLVMZeroValue::getInstance();
  } else if (S.find(".") == std::string::npos) {
    return getGlobalVariableDefinition(S);
  } else if (S.find(".f") != std::string::npos) {
    unsigned argno = stoi(S.substr(S.find(".f") + 2, S.size()));
    return getNthFunctionArgument(getFunctionDefinition(S.substr(0, S.find(".f"))),
                                  argno);
  } else if (S.find(".o.") != std::string::npos) {
    unsigned i = S.find(".");
    unsigned j = S.find(".o.");
    unsigned instID = stoi(S.substr(i + 1, j));
    // std::cout << "FOUND instID: " << instID << "\n";
    unsigned opIdx = stoi(S.substr(j + 3, S.size()));
    // std::cout << "FOUND opIdx: " << to_string(opIdx) << "\n";
    const llvm::Function *F = getFunctionDefinition(S.substr(0, S.find(".")));
    for (auto &BB : *F) {
      for (auto &I : BB) {
        if (getMetaDataID(&I) == std::to_string(instID)) {
          return I.getOperand(opIdx);
        }
      }
    }
    llvm::report_fatal_error("Error: operand not found.");
  } else if (S.find(".") != std::string::npos) {
    const llvm::Function *F = getFunctionDefinition(S.substr(0, S.find(".")));
    for (auto &BB : *F) {
      for (auto &I : BB) {
        if (getMetaDataID(&I) == S.substr(S.find(".") + 1, S.size())) {
          return &I;
        }
      }
    }
    llvm::report_fatal_error("Error: llvm::Instruction not found.");
  } else {
    llvm::report_fatal_error(
        "Error: string cannot be translated into llvm::Value.");
  }
  return nullptr;
}

std::set<const llvm::Value *> ProjectIRDB::getAllocaInstructions() {
  return AllocaInstructions;
}

std::set<const llvm::Function *> ProjectIRDB::getAllFunctions() {
  std::set<const llvm::Function *> Functions;
  for (auto &[File, Module] : Modules) {
    for (auto &F : *Module) {
      Functions.insert(&F);
    }
  }
  return Functions;
}

bool ProjectIRDB::empty() { return Modules.empty(); }

void ProjectIRDB::insertModule(llvm::Module *M) {
  Contexts.push_back(std::unique_ptr<llvm::LLVMContext>(&M->getContext()));
  Modules.insert(std::make_pair(M->getModuleIdentifier(), std::move(M)));
  preprocessModule(M);
}

set<const llvm::Type *> ProjectIRDB::getAllocatedTypes() {
  return AllocatedTypes;
}

set<const llvm::Value *> ProjectIRDB::getAllMemoryLocations() {
  // get all stack and heap alloca instructions
  set<const llvm::Value *> allMemoryLoc = getAllocaInstructions();
  set<string> IgnoredGlobalNames = {"llvm.used",
                                    "llvm.compiler.used",
                                    "llvm.global_ctors",
                                    "llvm.global_dtors",
                                    "vtable",
                                    "typeinfo"};
  // add global varibales to the memory location set, except the llvm
  // intrinsic global variables
  for (auto &[File, Module] : Modules) {
    for (auto &GV : Module->globals()) {
      if (GV.hasName()) {
        string GVName = cxx_demangle(GV.getName().str());
        if (!IgnoredGlobalNames.count(GVName.substr(0, GVName.find(' ')))) {
          allMemoryLoc.insert(&GV);
        }
      }
    }
  }
  return allMemoryLoc;
}

<<<<<<< HEAD
=======
bool ProjectIRDB::wasCompiledWithDebugInfo(llvm::Module *M) const {
  return M->getNamedMetadata("llvm.dbg.cu") != NULL;
}

bool ProjectIRDB::debugInfoAvailable() const {
  if (WPAMOD) {
    return wasCompiledWithDebugInfo(WPAMOD);
  }
  // During unittests WPAMOD might not be set
  else if (modules.size() >= 1) {
    for (auto module : getAllModules()) {
      if (!wasCompiledWithDebugInfo(module)) {
        return false;
      }
    }
    return true;
  }
  return false;
}

>>>>>>> fd8352bf
} // namespace psr<|MERGE_RESOLUTION|>--- conflicted
+++ resolved
@@ -129,6 +129,8 @@
   // Obtain the allocated types found in the module
   auto ATypes = GSP->getAllocatedTypes();
   AllocatedTypes.insert(ATypes.begin(), ATypes.end());
+  auto RRInsts = GSP->getRetResInstructions();
+  RetOrResInstructions.insert(RRInsts.begin(), RRInsts.end());
   STOP_TIMER("LLVM Passes", PAMM_SEVERITY_LEVEL::Full);
   cout << "PTG construction ...\n";
   START_TIMER("PTG Construction", PAMM_SEVERITY_LEVEL::Core);
@@ -224,45 +226,8 @@
   }
 }
 
-<<<<<<< HEAD
-bool ProjectIRDB::containsSourceFile(const std::string &File) {
+bool ProjectIRDB::containsSourceFile(const std::string &File) const {
   return Modules.find(File) != Modules.end();
-=======
-bool ProjectIRDB::containsSourceFile(const std::string &src) {
-  return source_files.find(src) != source_files.end();
-}
-
-llvm::LLVMContext *ProjectIRDB::getLLVMContext(const std::string &name) {
-  if (contexts.count(name))
-    return contexts[name].get();
-  return nullptr;
-}
-
-llvm::Module *ProjectIRDB::getModule(const std::string &name) {
-  if (modules.count(name))
-    return modules[name].get();
-  return nullptr;
-}
-
-std::size_t ProjectIRDB::getNumberOfModules() { return modules.size(); }
-
-llvm::Module *
-ProjectIRDB::getModuleDefiningFunction(const std::string &name) const {
-  auto it = functionToModuleMap.find(name);
-  if (it != functionToModuleMap.end()) {
-    auto mod_it = modules.find(it->second);
-    if (mod_it != modules.end()) {
-      return mod_it->second.get();
-    }
-  }
-  return nullptr;
-}
-
-llvm::Function *ProjectIRDB::getFunction(const std::string &name) {
-  if (functionToModuleMap.count(name))
-    return modules[functionToModuleMap[name]]->getFunction(name);
-  return nullptr;
->>>>>>> fd8352bf
 }
 
 llvm::Module *ProjectIRDB::getModule(const std::string &ModuleName) {
@@ -271,7 +236,7 @@
   return nullptr;
 }
 
-std::size_t ProjectIRDB::getNumberOfModules() { return Modules.size(); }
+std::size_t ProjectIRDB::getNumberOfModules() const { return Modules.size(); }
 
 llvm::Instruction *ProjectIRDB::getInstruction(std::size_t id) {
   if (IDInstructionMapping.count(id))
@@ -279,7 +244,7 @@
   return nullptr;
 }
 
-std::size_t ProjectIRDB::getInstructionID(const llvm::Instruction *I) {
+std::size_t ProjectIRDB::getInstructionID(const llvm::Instruction *I) const {
   std::size_t id = 0;
   if (auto MD = llvm::cast<llvm::MDString>(
           I->getMetadata(PhasarConfig::MetaDataKind())->getOperand(0))) {
@@ -288,14 +253,14 @@
   return id;
 }
 
-void ProjectIRDB::print() {
+void ProjectIRDB::print() const {
   for (auto &[File, Module] : Modules) {
     std::cout << "Module: " << File << std::endl;
     llvm::outs() << *Module;
   }
 }
 
-void ProjectIRDB::emitPreprocessedIR(std::ostream &os, bool shortenIR) {
+void ProjectIRDB::emitPreprocessedIR(std::ostream &os, bool shortenIR) const {
   for (auto &entry : Modules) {
     os << "IR module: " << entry.first << '\n';
     // print globals
@@ -339,6 +304,11 @@
   }
 }
 
+std::set<const llvm::Instruction *>
+ProjectIRDB::getRetOrResInstructions() const {
+  return RetOrResInstructions;
+}
+
 const llvm::Function *
 ProjectIRDB::getFunctionDefinition(const string &FunctionName) const {
   for (auto &[File, Module] : Modules) {
@@ -350,7 +320,8 @@
   return nullptr;
 }
 
-const llvm::GlobalVariable *ProjectIRDB::getGlobalVariableDefinition(const std::string &GlobalVariableName) const {
+const llvm::GlobalVariable *ProjectIRDB::getGlobalVariableDefinition(
+    const std::string &GlobalVariableName) const {
   for (auto &[File, Module] : Modules) {
     auto G = Module->getGlobalVariable(GlobalVariableName);
     if (G && !G->isDeclaration()) {
@@ -360,7 +331,19 @@
   return nullptr;
 }
 
-llvm::Module *ProjectIRDB::getModuleDefiningFunction(const std::string &FunctionName) {
+llvm::Module *
+ProjectIRDB::getModuleDefiningFunction(const std::string &FunctionName) {
+  for (auto &[File, Module] : Modules) {
+    auto F = Module->getFunction(FunctionName);
+    if (F && !F->isDeclaration()) {
+      return Module.get();
+    }
+  }
+  return nullptr;
+}
+
+const llvm::Module *
+ProjectIRDB::getModuleDefiningFunction(const std::string &FunctionName) const {
   for (auto &[File, Module] : Modules) {
     auto F = Module->getFunction(FunctionName);
     if (F && !F->isDeclaration()) {
@@ -421,8 +404,8 @@
     return getGlobalVariableDefinition(S);
   } else if (S.find(".f") != std::string::npos) {
     unsigned argno = stoi(S.substr(S.find(".f") + 2, S.size()));
-    return getNthFunctionArgument(getFunctionDefinition(S.substr(0, S.find(".f"))),
-                                  argno);
+    return getNthFunctionArgument(
+        getFunctionDefinition(S.substr(0, S.find(".f"))), argno);
   } else if (S.find(".o.") != std::string::npos) {
     unsigned i = S.find(".");
     unsigned j = S.find(".o.");
@@ -456,11 +439,11 @@
   return nullptr;
 }
 
-std::set<const llvm::Value *> ProjectIRDB::getAllocaInstructions() {
+std::set<const llvm::Instruction *> ProjectIRDB::getAllocaInstructions() const {
   return AllocaInstructions;
 }
 
-std::set<const llvm::Function *> ProjectIRDB::getAllFunctions() {
+std::set<const llvm::Function *> ProjectIRDB::getAllFunctions() const {
   std::set<const llvm::Function *> Functions;
   for (auto &[File, Module] : Modules) {
     for (auto &F : *Module) {
@@ -470,7 +453,7 @@
   return Functions;
 }
 
-bool ProjectIRDB::empty() { return Modules.empty(); }
+bool ProjectIRDB::empty() const { return Modules.empty(); }
 
 void ProjectIRDB::insertModule(llvm::Module *M) {
   Contexts.push_back(std::unique_ptr<llvm::LLVMContext>(&M->getContext()));
@@ -478,13 +461,17 @@
   preprocessModule(M);
 }
 
-set<const llvm::Type *> ProjectIRDB::getAllocatedTypes() {
+set<const llvm::Type *> ProjectIRDB::getAllocatedTypes() const {
   return AllocatedTypes;
 }
 
-set<const llvm::Value *> ProjectIRDB::getAllMemoryLocations() {
+set<const llvm::Value *> ProjectIRDB::getAllMemoryLocations() const {
   // get all stack and heap alloca instructions
-  set<const llvm::Value *> allMemoryLoc = getAllocaInstructions();
+  auto AllocaInsts = getAllocaInstructions();
+  set<const llvm::Value *> allMemoryLoc;
+  for (auto AllocaInst : AllocaInsts) {
+    allMemoryLoc.insert(static_cast<const llvm::Value *>(AllocaInst));
+  }
   set<string> IgnoredGlobalNames = {"llvm.used",
                                     "llvm.compiler.used",
                                     "llvm.global_ctors",
@@ -506,20 +493,18 @@
   return allMemoryLoc;
 }
 
-<<<<<<< HEAD
-=======
 bool ProjectIRDB::wasCompiledWithDebugInfo(llvm::Module *M) const {
   return M->getNamedMetadata("llvm.dbg.cu") != NULL;
 }
 
 bool ProjectIRDB::debugInfoAvailable() const {
-  if (WPAMOD) {
-    return wasCompiledWithDebugInfo(WPAMOD);
+  if (WPAModule) {
+    return wasCompiledWithDebugInfo(WPAModule);
   }
   // During unittests WPAMOD might not be set
-  else if (modules.size() >= 1) {
-    for (auto module : getAllModules()) {
-      if (!wasCompiledWithDebugInfo(module)) {
+  else if (Modules.size() >= 1) {
+    for (auto &[File, Module] : Modules) {
+      if (!wasCompiledWithDebugInfo(Module.get())) {
         return false;
       }
     }
@@ -528,5 +513,4 @@
   return false;
 }
 
->>>>>>> fd8352bf
 } // namespace psr