--- conflicted
+++ resolved
@@ -17,30 +17,25 @@
 )
 
 if(BUILD_SHARED_LIBS)
-  add_phasar_library(phasar_controller
-    SHARED
-    ${CONTROLLER_SRC}
-  )
+	add_phasar_library(phasar_controller
+		SHARED
+		${CONTROLLER_SRC}
+	)
 else()
-  add_phasar_library(phasar_controller
-    STATIC
-    ${CONTROLLER_SRC}
-  )
+	add_phasar_library(phasar_controller
+		STATIC
+		${CONTROLLER_SRC}
+	)
 endif()
 
-<<<<<<< HEAD
+target_link_libraries(phasar_controller
+  LINK_PUBLIC
   ${CURL_LIBRARIES}
   ${BOOST_LOG}
-=======
-target_link_libraries(phasar_controller
-  LINK_PUBLIC
-  curl
-  boost_log
->>>>>>> d5a7f7a0
 )
 
 set_target_properties(phasar_controller
-  PROPERTIES
-  LINKER_LANGUAGE CXX
-  PREFIX "lib"
+	PROPERTIES
+	LINKER_LANGUAGE CXX
+	PREFIX "lib"
 )