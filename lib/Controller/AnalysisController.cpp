--- conflicted
+++ resolved
@@ -7,15 +7,15 @@
  *     Philipp Schubert and others
  *****************************************************************************/
 
+#include <fstream>
 #include <iostream>
-#include <fstream>
-
-#include <llvm/Support/raw_os_ostream.h>
+
 #include <llvm/Analysis/AliasAnalysis.h>
 #include <llvm/Analysis/CFLSteensAliasAnalysis.h>
 #include <llvm/IR/IRBuilder.h>
 #include <llvm/IR/Instruction.h>
 #include <llvm/Support/SMLoc.h>
+#include <llvm/Support/raw_os_ostream.h>
 #include <llvm/Transforms/IPO/PassManagerBuilder.h>
 #include <llvm/Transforms/Scalar.h>
 
@@ -37,23 +37,17 @@
 #include <phasar/PhasarLLVM/IfdsIde/Problems/IFDSUninitializedVariables.h>
 #include <phasar/PhasarLLVM/IfdsIde/Solver/LLVMIDESolver.h>
 #include <phasar/PhasarLLVM/IfdsIde/Solver/LLVMIFDSSolver.h>
-#include <phasar/PhasarLLVM/IfdsIde/Solver/LLVMMWAIFDSSolver.h>
+#include <phasar/PhasarLLVM/Mono/Contexts/CallString.h>
 #include <phasar/PhasarLLVM/Mono/Problems/InterMonotoneSolverTest.h>
-#include <phasar/PhasarLLVM/Mono/Solver/LLVMIntraMonotoneSolver.h>
-#include <phasar/PhasarLLVM/Mono/Solver/LLVMInterMonotoneSolver.h>
-
-#include <phasar/PhasarLLVM/Mono/Contexts/CallString.h>
-
-<<<<<<< HEAD
-=======
 #include <phasar/PhasarLLVM/Mono/Problems/IntraMonoFullConstantPropagation.h>
 #include <phasar/PhasarLLVM/Mono/Problems/IntraMonotoneSolverTest.h>
+#include <phasar/PhasarLLVM/Mono/Solver/LLVMInterMonotoneSolver.h>
+#include <phasar/PhasarLLVM/Mono/Solver/LLVMIntraMonotoneSolver.h>
 #include <phasar/PhasarLLVM/Plugins/AnalysisPluginController.h>
+#include <phasar/PhasarLLVM/Plugins/PluginFactories.h>
 #include <phasar/PhasarLLVM/Pointer/LLVMTypeHierarchy.h>
 #include <phasar/PhasarLLVM/Pointer/VTable.h>
-#include <phasar/Utils/SOL.h>
-
->>>>>>> ab2389c8
+
 using namespace std;
 using namespace psr;
 
@@ -75,8 +69,10 @@
     : FinalResultsJson() {
   PAMM_FACTORY;
   auto &lg = lg::get();
-  LOG_IF_ENABLE(BOOST_LOG_SEV(lg, INFO) << "Constructed the analysis controller.");
-  LOG_IF_ENABLE(BOOST_LOG_SEV(lg, INFO) << "Found the following IR files for this project: ");
+  LOG_IF_ENABLE(BOOST_LOG_SEV(lg, INFO)
+                << "Constructed the analysis controller.");
+  LOG_IF_ENABLE(BOOST_LOG_SEV(lg, INFO)
+                << "Found the following IR files for this project: ");
   for (auto file : IRDB.getAllSourceFiles()) {
     LOG_IF_ENABLE(BOOST_LOG_SEV(lg, INFO) << "\t" << file);
   }
@@ -92,8 +88,9 @@
     }
     if (invalidEntryPoints.size()) {
       for (auto &invalidEntryPoint : invalidEntryPoints) {
-        LOG_IF_ENABLE(BOOST_LOG_SEV(lg, ERROR)
-            << "Entry point '" << invalidEntryPoint << "' is not valid.");
+        LOG_IF_ENABLE(BOOST_LOG_SEV(lg, ERROR) << "Entry point '"
+                                               << invalidEntryPoint
+                                               << "' is not valid.");
       }
       throw logic_error("invalid entry points");
     }
@@ -104,12 +101,14 @@
   if (WPA_MODE) {
     // here we link every llvm module into a single module containing the entire
     // IR
-    LOG_IF_ENABLE(BOOST_LOG_SEV(lg, INFO)
+    LOG_IF_ENABLE(
+        BOOST_LOG_SEV(lg, INFO)
         << "link all llvm modules into a single module for WPA ...\n");
     START_TIMER("Link to WPA Module");
     IRDB.linkForWPA();
     STOP_TIMER("Link to WPA Module");
-    LOG_IF_ENABLE(BOOST_LOG_SEV(lg, INFO)
+    LOG_IF_ENABLE(
+        BOOST_LOG_SEV(lg, INFO)
         << "link all llvm modules into a single module for WPA ended\n");
   }
   IRDB.preprocessIR();
@@ -125,7 +124,8 @@
   START_TIMER("LTH Construction");
   LLVMTypeHierarchy CH(IRDB);
   STOP_TIMER("LTH Construction");
-  LOG_IF_ENABLE(BOOST_LOG_SEV(lg, INFO) << "Reconstruction of class hierarchy completed.");
+  LOG_IF_ENABLE(BOOST_LOG_SEV(lg, INFO)
+                << "Reconstruction of class hierarchy completed.");
 
   // llvm::errs() << "Allocated types\n";
   // for (auto alloc : IRDB.getAllocatedTypes()) {
@@ -134,8 +134,6 @@
   //   llvm::errs() << "\n";
   // }
   // llvm::errs() << "End Allocated types\n";
-
-
 
   // START_TIMER("DB Store LTH");
   // db.storeLLVMTypeHierarchy(CH,"myphasarproject");
@@ -152,51 +150,25 @@
   // ofstream ofs_ch("class_hierarchy.json");
   //
   // ofs_ch << CHJson.dump();
-  //WARNING
+  // WARNING
   // if (VariablesMap.count("classhierarchy_analysis")) {
   //   CH.print();
   //   CH.printAsDot("ch.dot");
   // }
 
-  //Call graph construction stategy
+  // Call graph construction stategy
   CallGraphAnalysisType CGType(
       (VariablesMap.count("callgraph_analysis"))
           ? StringToCallGraphAnalysisType.at(
                 VariablesMap["callgraph_analysis"].as<string>())
           : CallGraphAnalysisType::OTF);
-  WalkerStrategy CGWalker;
-  ResolveStrategy CGResolve;
-  switch (CGType) {
-  case CallGraphAnalysisType::CHA:
-    CGWalker = WalkerStrategy::Simple;
-    CGResolve = ResolveStrategy::CHA;
-    break;
-  case CallGraphAnalysisType::RTA:
-    CGWalker = WalkerStrategy::Simple;
-    CGResolve = ResolveStrategy::RTA;
-    break;
-  case CallGraphAnalysisType::DTA:
-    CGWalker = WalkerStrategy::DeclaredType;
-    CGResolve = ResolveStrategy::DTA;
-    break;
-  case CallGraphAnalysisType::VTA:
-    CGWalker = WalkerStrategy::VariableType;
-    CGResolve = ResolveStrategy::DTA;
-    break;
-  case CallGraphAnalysisType::OTF:
-    CGWalker = WalkerStrategy::Pointer;
-    CGResolve = ResolveStrategy::OTF;
-    break;
-  }
   // Perform whole program analysis (WPA) analysis
   if (WPA_MODE) {
     START_TIMER("ICFG Construction");
-    LLVMBasedICFG ICFG(CH, IRDB, CGWalker, CGResolve, EntryPoints);
+    LLVMBasedICFG ICFG(CH, IRDB, CGType, EntryPoints);
 
     if (VariablesMap.count("callgraph_plugin")) {
-      // TODO write a lambda to replace the built-in callgraph with the
-      // callgraph provided by the plugin
-      SOL so(VariablesMap["callgraph_plugin"].as<string>());
+      throw runtime_error("callgraph plugin not found");
     }
     STOP_TIMER("ICFG Construction");
     ICFG.printAsDot("call_graph.dot");
@@ -218,430 +190,265 @@
      * Perform all the analysis that the user has chosen.
      */
     for (DataFlowAnalysisType analysis : Analyses) {
-      LOG_IF_ENABLE(BOOST_LOG_SEV(lg, INFO) << "Performing analysis: " << analysis);
+      LOG_IF_ENABLE(BOOST_LOG_SEV(lg, INFO) << "Performing analysis: "
+                                            << analysis);
       START_TIMER("DFA Runtime");
       switch (analysis) {
-      case DataFlowAnalysisType::IFDS_TaintAnalysis: {
-        IFDSTaintAnalysis taintanalysisproblem(ICFG, EntryPoints);
-        LLVMIFDSSolver<const llvm::Value *, LLVMBasedICFG &> llvmtaintsolver(
-            taintanalysisproblem, true);
-        llvmtaintsolver.solve();
-        FinalResultsJson += llvmtaintsolver.getAsJson();
-        // Here we can get the leaks
-        map<const llvm::Instruction *, set<const llvm::Value *>> Leaks =
-            taintanalysisproblem.Leaks;
-        LOG_IF_ENABLE(BOOST_LOG_SEV(lg, INFO) << "Found the following leaks:");
-        if (Leaks.empty()) {
-          LOG_IF_ENABLE(BOOST_LOG_SEV(lg, INFO) << "No leaks found!");
-        } else {
-          for (auto Leak : Leaks) {
-            string ModuleName =
-                getModuleFromVal(Leak.first)->getModuleIdentifier();
-            LOG_IF_ENABLE(BOOST_LOG_SEV(lg, INFO)
-                << "At instruction: '" << llvmIRToString(Leak.first)
-                << "' in file: '" << ModuleName << "'");
-            for (auto LeakValue : Leak.second) {
-              LOG_IF_ENABLE(BOOST_LOG_SEV(lg, INFO) << llvmIRToString(LeakValue));
-            }
-          }
-        }
-        break;
-      }
-      case DataFlowAnalysisType::IDE_TaintAnalysis: {
-        IDETaintAnalysis taintanalysisproblem(ICFG, EntryPoints);
-        LLVMIDESolver<const llvm::Value *, const llvm::Value *, LLVMBasedICFG &>
-            llvmtaintsolver(taintanalysisproblem, true);
-        llvmtaintsolver.solve();
-        FinalResultsJson += llvmtaintsolver.getAsJson();
-        break;
-      }
-      case DataFlowAnalysisType::IDE_TypeStateAnalysis: {
-        IDETypeStateAnalysis typestateproblem(ICFG, EntryPoints);
-        LLVMIDESolver<const llvm::Value *, State, LLVMBasedICFG &>
-            llvmtypestatesolver(typestateproblem, true);
-        llvmtypestatesolver.solve();
-        FinalResultsJson += llvmtypestatesolver.getAsJson();
-        break;
-      }
-      case DataFlowAnalysisType::IFDS_TypeAnalysis: {
-        IFDSTypeAnalysis typeanalysisproblem(ICFG, EntryPoints);
-        LLVMIFDSSolver<const llvm::Value *, LLVMBasedICFG &> llvmtypesolver(
-            typeanalysisproblem, true);
-        llvmtypesolver.solve();
-        FinalResultsJson += llvmtypesolver.getAsJson();
-        break;
-      }
-      case DataFlowAnalysisType::IFDS_UninitializedVariables: {
-        IFDSUnitializedVariables uninitializedvarproblem(ICFG, EntryPoints);
-        LLVMIFDSSolver<const llvm::Value *, LLVMBasedICFG &> llvmunivsolver(
-            uninitializedvarproblem, true);
-        llvmunivsolver.solve();
-        FinalResultsJson += llvmunivsolver.getAsJson();
-        if (PrintEdgeRecorder) {
-          llvmunivsolver.exportJSONDataModel(graph_id);
-        }
-        break;
-      }
-      case DataFlowAnalysisType::IFDS_LinearConstantAnalysis: {
-        IFDSLinearConstantAnalysis lcaproblem(ICFG, EntryPoints);
-        LLVMIFDSSolver<LCAPair, LLVMBasedICFG &> llvmlcasolver(lcaproblem,
-                                                               true);
-        llvmlcasolver.solve();
-        FinalResultsJson += llvmlcasolver.getAsJson();
-        if (PrintEdgeRecorder) {
-          llvmlcasolver.exportJSONDataModel(graph_id);
-        }
-        break;
-      }
-      case DataFlowAnalysisType::IDE_LinearConstantAnalysis: {
-        IDELinearConstantAnalysis lcaproblem(ICFG, EntryPoints);
-        LLVMIDESolver<const llvm::Value *, int, LLVMBasedICFG &> llvmlcasolver(
-            lcaproblem, true);
-        llvmlcasolver.solve();
-        FinalResultsJson += llvmlcasolver.getAsJson();
-        break;
-      }
-      case DataFlowAnalysisType::IFDS_ConstAnalysis: {
-        IFDSConstAnalysis constproblem(ICFG, EntryPoints);
-        LLVMIFDSSolver<const llvm::Value *, LLVMBasedICFG &> llvmconstsolver(
-            constproblem, true);
-        llvmconstsolver.solve();
-        FinalResultsJson += llvmconstsolver.getAsJson();
-        constproblem.printInitMemoryLocations();
-        REG_COUNTER_WITH_VALUE("Const Init Set Size",
-                               constproblem.initMemoryLocationCount());
-        constproblem.printInitMemoryLocations();
-        START_TIMER("DFA Result Computation");
-        // TODO need to consider object fields, i.e. getelementptr instructions
-        // get all stack and heap alloca instructions
-        std::set<const llvm::Value *> allMemoryLoc =
-            IRDB.getAllocaInstructions();
-        std::set<std::string> IgnoredGlobalNames = {"llvm.used",
-                                                    "llvm.compiler.used",
-                                                    "llvm.global_ctors",
-                                                    "llvm.global_dtors",
-                                                    "vtable",
-                                                    "typeinfo"};
-        // add global varibales to the memory location set, except the llvm
-        // intrinsic global variables
-        for (auto M : IRDB.getAllModules()) {
-          for (auto &GV : M->globals()) {
-            if (GV.hasName()) {
-              string GVName = cxx_demangle(GV.getName().str());
-              if (!IgnoredGlobalNames.count(
-                      GVName.substr(0, GVName.find(' ')))) {
-                allMemoryLoc.insert(&GV);
+        case DataFlowAnalysisType::IFDS_TaintAnalysis: {
+          IFDSTaintAnalysis taintanalysisproblem(ICFG, EntryPoints);
+          LLVMIFDSSolver<const llvm::Value *, LLVMBasedICFG &> llvmtaintsolver(
+              taintanalysisproblem, true);
+          llvmtaintsolver.solve();
+          FinalResultsJson += llvmtaintsolver.getAsJson();
+          // Here we can get the leaks
+          map<const llvm::Instruction *, set<const llvm::Value *>> Leaks =
+              taintanalysisproblem.Leaks;
+          LOG_IF_ENABLE(BOOST_LOG_SEV(lg, INFO)
+                        << "Found the following leaks:");
+          if (Leaks.empty()) {
+            LOG_IF_ENABLE(BOOST_LOG_SEV(lg, INFO) << "No leaks found!");
+          } else {
+            for (auto Leak : Leaks) {
+              string ModuleName =
+                  getModuleFromVal(Leak.first)->getModuleIdentifier();
+              LOG_IF_ENABLE(BOOST_LOG_SEV(lg, INFO)
+                            << "At instruction: '" << llvmIRToString(Leak.first)
+                            << "' in file: '" << ModuleName << "'");
+              for (auto LeakValue : Leak.second) {
+                LOG_IF_ENABLE(BOOST_LOG_SEV(lg, INFO)
+                              << llvmIRToString(LeakValue));
               }
             }
           }
-        }
-        LOG_IF_ENABLE(BOOST_LOG_SEV(lg, DEBUG) << "-------------");
-        LOG_IF_ENABLE(BOOST_LOG_SEV(lg, DEBUG) << "Allocation Instructions:");
-        for (auto memloc : allMemoryLoc) {
-          LOG_IF_ENABLE(BOOST_LOG_SEV(lg, DEBUG) << llvmIRToString(memloc));
-        }
-        LOG_IF_ENABLE(BOOST_LOG_SEV(lg, DEBUG) << "-------------");
-        LOG_IF_ENABLE(BOOST_LOG_SEV(lg, DEBUG)
-            << "Printing return/resume instruction + dataflow facts:");
-        for (auto RR : IRDB.getRetResInstructions()) {
-          std::set<const llvm::Value *> facts =
-              llvmconstsolver.ifdsResultsAt(RR);
-          // Empty facts means the return/resume statement is part of not
-          // analyzed function - remove all allocas of that function
-          if (facts.empty()) {
-            const llvm::Function *F = RR->getParent()->getParent();
-            for (auto mem_itr = allMemoryLoc.begin();
-                 mem_itr != allMemoryLoc.end();) {
-              if (auto Inst = llvm::dyn_cast<llvm::Instruction>(*mem_itr)) {
-                if (Inst->getParent()->getParent() == F) {
-                  mem_itr = allMemoryLoc.erase(mem_itr);
+          break;
+        }
+        case DataFlowAnalysisType::IDE_TaintAnalysis: {
+          IDETaintAnalysis taintanalysisproblem(ICFG, EntryPoints);
+          LLVMIDESolver<const llvm::Value *, const llvm::Value *,
+                        LLVMBasedICFG &>
+              llvmtaintsolver(taintanalysisproblem, true);
+          llvmtaintsolver.solve();
+          FinalResultsJson += llvmtaintsolver.getAsJson();
+          break;
+        }
+        case DataFlowAnalysisType::IDE_TypeStateAnalysis: {
+          IDETypeStateAnalysis typestateproblem(ICFG, EntryPoints);
+          LLVMIDESolver<const llvm::Value *, State, LLVMBasedICFG &>
+              llvmtypestatesolver(typestateproblem, true);
+          llvmtypestatesolver.solve();
+          FinalResultsJson += llvmtypestatesolver.getAsJson();
+          break;
+        }
+        case DataFlowAnalysisType::IFDS_TypeAnalysis: {
+          IFDSTypeAnalysis typeanalysisproblem(ICFG, EntryPoints);
+          LLVMIFDSSolver<const llvm::Value *, LLVMBasedICFG &> llvmtypesolver(
+              typeanalysisproblem, true);
+          llvmtypesolver.solve();
+          FinalResultsJson += llvmtypesolver.getAsJson();
+          break;
+        }
+        case DataFlowAnalysisType::IFDS_UninitializedVariables: {
+          IFDSUnitializedVariables uninitializedvarproblem(ICFG, EntryPoints);
+          LLVMIFDSSolver<const llvm::Value *, LLVMBasedICFG &> llvmunivsolver(
+              uninitializedvarproblem, true);
+          llvmunivsolver.solve();
+          FinalResultsJson += llvmunivsolver.getAsJson();
+          if (PrintEdgeRecorder) {
+            llvmunivsolver.exportJSONDataModel(graph_id);
+          }
+          break;
+        }
+        case DataFlowAnalysisType::IFDS_LinearConstantAnalysis: {
+          IFDSLinearConstantAnalysis lcaproblem(ICFG, EntryPoints);
+          LLVMIFDSSolver<LCAPair, LLVMBasedICFG &> llvmlcasolver(lcaproblem,
+                                                                 true);
+          llvmlcasolver.solve();
+          FinalResultsJson += llvmlcasolver.getAsJson();
+          if (PrintEdgeRecorder) {
+            llvmlcasolver.exportJSONDataModel(graph_id);
+          }
+          break;
+        }
+        case DataFlowAnalysisType::IDE_LinearConstantAnalysis: {
+          IDELinearConstantAnalysis lcaproblem(ICFG, EntryPoints);
+          LLVMIDESolver<const llvm::Value *, int, LLVMBasedICFG &>
+              llvmlcasolver(lcaproblem, true);
+          llvmlcasolver.solve();
+          FinalResultsJson += llvmlcasolver.getAsJson();
+          break;
+        }
+        case DataFlowAnalysisType::IFDS_ConstAnalysis: {
+          IFDSConstAnalysis constproblem(ICFG, EntryPoints);
+          LLVMIFDSSolver<const llvm::Value *, LLVMBasedICFG &> llvmconstsolver(
+              constproblem, true);
+          llvmconstsolver.solve();
+          FinalResultsJson += llvmconstsolver.getAsJson();
+          constproblem.printInitMemoryLocations();
+          REG_COUNTER_WITH_VALUE("Const Init Set Size",
+                                 constproblem.initMemoryLocationCount());
+          constproblem.printInitMemoryLocations();
+          START_TIMER("DFA Result Computation");
+          // TODO need to consider object fields, i.e. getelementptr
+          // instructions
+          // get all stack and heap alloca instructions
+          std::set<const llvm::Value *> allMemoryLoc =
+              IRDB.getAllocaInstructions();
+          std::set<std::string> IgnoredGlobalNames = {"llvm.used",
+                                                      "llvm.compiler.used",
+                                                      "llvm.global_ctors",
+                                                      "llvm.global_dtors",
+                                                      "vtable",
+                                                      "typeinfo"};
+          // add global varibales to the memory location set, except the llvm
+          // intrinsic global variables
+          for (auto M : IRDB.getAllModules()) {
+            for (auto &GV : M->globals()) {
+              if (GV.hasName()) {
+                string GVName = cxx_demangle(GV.getName().str());
+                if (!IgnoredGlobalNames.count(
+                        GVName.substr(0, GVName.find(' ')))) {
+                  allMemoryLoc.insert(&GV);
+                }
+              }
+            }
+          }
+          LOG_IF_ENABLE(BOOST_LOG_SEV(lg, DEBUG) << "-------------");
+          LOG_IF_ENABLE(BOOST_LOG_SEV(lg, DEBUG) << "Allocation Instructions:");
+          for (auto memloc : allMemoryLoc) {
+            LOG_IF_ENABLE(BOOST_LOG_SEV(lg, DEBUG) << llvmIRToString(memloc));
+          }
+          LOG_IF_ENABLE(BOOST_LOG_SEV(lg, DEBUG) << "-------------");
+          LOG_IF_ENABLE(
+              BOOST_LOG_SEV(lg, DEBUG)
+              << "Printing return/resume instruction + dataflow facts:");
+          for (auto RR : IRDB.getRetResInstructions()) {
+            std::set<const llvm::Value *> facts =
+                llvmconstsolver.ifdsResultsAt(RR);
+            // Empty facts means the return/resume statement is part of not
+            // analyzed function - remove all allocas of that function
+            if (facts.empty()) {
+              const llvm::Function *F = RR->getParent()->getParent();
+              for (auto mem_itr = allMemoryLoc.begin();
+                   mem_itr != allMemoryLoc.end();) {
+                if (auto Inst = llvm::dyn_cast<llvm::Instruction>(*mem_itr)) {
+                  if (Inst->getParent()->getParent() == F) {
+                    mem_itr = allMemoryLoc.erase(mem_itr);
+                  } else {
+                    ++mem_itr;
+                  }
                 } else {
                   ++mem_itr;
                 }
-              } else {
-                ++mem_itr;
+              }
+            } else {
+              LOG_IF_ENABLE(BOOST_LOG_SEV(lg, DEBUG) << "Instruction: "
+                                                     << llvmIRToString(RR));
+              for (auto fact : facts) {
+                if (isAllocaInstOrHeapAllocaFunction(fact) ||
+                    llvm::isa<llvm::GlobalValue>(fact)) {
+                  LOG_IF_ENABLE(BOOST_LOG_SEV(lg, DEBUG)
+                                << "   Fact: " << constproblem.DtoString(fact));
+                  // remove allocas that are mutable, i.e. are valid facts
+                  allMemoryLoc.erase(fact);
+                }
               }
             }
-          } else {
-            LOG_IF_ENABLE(BOOST_LOG_SEV(lg, DEBUG) << "Instruction: " << llvmIRToString(RR));
-            for (auto fact : facts) {
-              if (isAllocaInstOrHeapAllocaFunction(fact) ||
-                  llvm::isa<llvm::GlobalValue>(fact)) {
-                LOG_IF_ENABLE(BOOST_LOG_SEV(lg, DEBUG)
-                    << "   Fact: " << constproblem.DtoString(fact));
-                // remove allocas that are mutable, i.e. are valid facts
-                allMemoryLoc.erase(fact);
-              }
+          }
+          // write immutable locations to file
+          bfs::path cfp(VariablesMap["config"].as<string>());
+          // reduce the config path to just the filename - no path and no
+          // extension
+          std::string config = cfp.filename().string();
+          std::size_t extensionPos = config.find(cfp.extension().string());
+          config.replace(extensionPos, cfp.extension().size(), "");
+          ofstream ResultFile;
+          ResultFile.open(config + "_memlocs.txt");
+          // LOG_IF_ENABLE(BOOST_LOG_SEV(lg, INFO) << "-------------");
+          // LOG_IF_ENABLE(BOOST_LOG_SEV(lg, INFO) << "Immutable Stack/Heap
+          // Memory");
+          for (auto memloc : allMemoryLoc) {
+            if (auto memlocInst = llvm::dyn_cast<llvm::Instruction>(memloc)) {
+              ResultFile
+                  << llvmIRToString(memlocInst) << " in function "
+                  << memlocInst->getParent()->getParent()->getName().str()
+                  << "\n";
+            } else {
+              ResultFile << llvmIRToString(memloc) << '\n';
             }
           }
-        }
-        // write immutable locations to file
-        bfs::path cfp(VariablesMap["config"].as<string>());
-        // reduce the config path to just the filename - no path and no
-        // extension
-        std::string config = cfp.filename().string();
-        std::size_t extensionPos = config.find(cfp.extension().string());
-        config.replace(extensionPos, cfp.extension().size(), "");
-        ofstream ResultFile;
-        ResultFile.open(config + "_memlocs.txt");
-        // LOG_IF_ENABLE(BOOST_LOG_SEV(lg, INFO) << "-------------");
-        // LOG_IF_ENABLE(BOOST_LOG_SEV(lg, INFO) << "Immutable Stack/Heap Memory");
-        for (auto memloc : allMemoryLoc) {
-          if (auto memlocInst = llvm::dyn_cast<llvm::Instruction>(memloc)) {
-            ResultFile << llvmIRToString(memlocInst) << " in function "
-                       << memlocInst->getParent()->getParent()->getName().str()
-                       << "\n";
-          } else {
-            ResultFile << llvmIRToString(memloc) << '\n';
-          }
-        }
-        ResultFile.close();
-        STOP_TIMER("DFA Result Computation");
-        LOG_IF_ENABLE(BOOST_LOG_SEV(lg, INFO) << "-------------");
-        break;
-      }
-      case DataFlowAnalysisType::IFDS_SolverTest: {
-        IFDSSolverTest ifdstest(ICFG, EntryPoints);
-        LLVMIFDSSolver<const llvm::Value *, LLVMBasedICFG &> llvmifdstestsolver(
-            ifdstest, true);
-        llvmifdstestsolver.solve();
-        FinalResultsJson += llvmifdstestsolver.getAsJson();
-        break;
-      }
-      case DataFlowAnalysisType::IDE_SolverTest: {
-        IDESolverTest idetest(ICFG, EntryPoints);
-        LLVMIDESolver<const llvm::Value *, const llvm::Value *, LLVMBasedICFG &>
-            llvmidetestsolver(idetest, true);
-        llvmidetestsolver.solve();
-        llvmidetestsolver.getAsJson();
-        break;
-      }
-      case DataFlowAnalysisType::MONO_Intra_FullConstantPropagation: {
-        const llvm::Function *F = IRDB.getFunction(EntryPoints.front());
-        IntraMonoFullConstantPropagation intra(CFG, F);
-        LLVMIntraMonotoneSolver<pair<const llvm::Value *, unsigned>,
-                                LLVMBasedCFG &>
-            solver(intra, true);
-        solver.solve();
-        break;
-      }
-      case DataFlowAnalysisType::MONO_Intra_SolverTest: {
-        const llvm::Function *F = IRDB.getFunction(EntryPoints.front());
-        IntraMonotoneSolverTest intra(CFG, F);
-        LLVMIntraMonotoneSolver<const llvm::Value *, LLVMBasedCFG &> solver(
-            intra, true);
-        solver.solve();
-        break;
-      }
-      case DataFlowAnalysisType::MONO_Inter_SolverTest: {
-        const llvm::Function *F = IRDB.getFunction(EntryPoints.front());
-        InterMonotoneSolverTest inter(ICFG, EntryPoints);
-        CallString<typename InterMonotoneSolverTest::Node_t,
-                   typename InterMonotoneSolverTest::Domain_t, 3> Context;
-        auto solver = make_LLVMBasedIMS(inter, Context, F, true);
-        solver->solve();
-        break;
-      }
-      case DataFlowAnalysisType::Plugin: {
-        vector<string> AnalysisPlugins =
-            VariablesMap["analysis_plugin"].as<vector<string>>();
+          ResultFile.close();
+          STOP_TIMER("DFA Result Computation");
+          LOG_IF_ENABLE(BOOST_LOG_SEV(lg, INFO) << "-------------");
+          break;
+        }
+        case DataFlowAnalysisType::IFDS_SolverTest: {
+          IFDSSolverTest ifdstest(ICFG, EntryPoints);
+          LLVMIFDSSolver<const llvm::Value *, LLVMBasedICFG &>
+              llvmifdstestsolver(ifdstest, true);
+          llvmifdstestsolver.solve();
+          FinalResultsJson += llvmifdstestsolver.getAsJson();
+          break;
+        }
+        case DataFlowAnalysisType::IDE_SolverTest: {
+          IDESolverTest idetest(ICFG, EntryPoints);
+          LLVMIDESolver<const llvm::Value *, const llvm::Value *,
+                        LLVMBasedICFG &>
+              llvmidetestsolver(idetest, true);
+          llvmidetestsolver.solve();
+          llvmidetestsolver.getAsJson();
+          break;
+        }
+        case DataFlowAnalysisType::MONO_Intra_FullConstantPropagation: {
+          const llvm::Function *F = IRDB.getFunction(EntryPoints.front());
+          IntraMonoFullConstantPropagation intra(CFG, F);
+          LLVMIntraMonotoneSolver<pair<const llvm::Value *, unsigned>,
+                                  LLVMBasedCFG &>
+              solver(intra, true);
+          solver.solve();
+          break;
+        }
+        case DataFlowAnalysisType::MONO_Intra_SolverTest: {
+          const llvm::Function *F = IRDB.getFunction(EntryPoints.front());
+          IntraMonotoneSolverTest intra(CFG, F);
+          LLVMIntraMonotoneSolver<const llvm::Value *, LLVMBasedCFG &> solver(
+              intra, true);
+          solver.solve();
+          break;
+        }
+        case DataFlowAnalysisType::MONO_Inter_SolverTest: {
+          const llvm::Function *F = IRDB.getFunction(EntryPoints.front());
+          InterMonotoneSolverTest inter(ICFG, EntryPoints);
+          CallString<typename InterMonotoneSolverTest::Node_t,
+                     typename InterMonotoneSolverTest::Domain_t, 3>
+              Context;
+          auto solver = make_LLVMBasedIMS(inter, Context, F, true);
+          solver->solve();
+          break;
+        }
+        case DataFlowAnalysisType::Plugin: {
+          vector<string> AnalysisPlugins =
+              VariablesMap["analysis_plugin"].as<vector<string>>();
 #ifdef PHASAR_PLUGINS_ENABLED
-        AnalysisPluginController PluginController(
-            AnalysisPlugins, ICFG, EntryPoints, FinalResultsJson);
+          AnalysisPluginController PluginController(
+              AnalysisPlugins, ICFG, EntryPoints, FinalResultsJson);
 #endif
-        break;
-      }
-      case DataFlowAnalysisType::None: {
-        break;
-      }
-      default:
-        LOG_IF_ENABLE(BOOST_LOG_SEV(lg, CRITICAL) << "The analysis it not valid");
-        break;
+          break;
+        }
+        case DataFlowAnalysisType::None: {
+          break;
+        }
+        default:
+          LOG_IF_ENABLE(BOOST_LOG_SEV(lg, CRITICAL)
+                        << "The analysis it not valid");
+          break;
       }
       STOP_TIMER("DFA Runtime");
     }
   }
   // Perform module-wise (MW) analysis
   else {
-<<<<<<< HEAD
     throw runtime_error(
         "This code will follow soon with an accompanying paper!");
-=======
-    map<const llvm::Module *, LLVMBasedICFG> MWICFGs;
-    IDESummaries<const llvm::Instruction *, const llvm::Value *,
-                 const llvm::Function *, BinaryDomain>
-        Summaries;
-    // We build all the call- and points-to graphs which can be used for
-    // all of the analysis of course.
-    LOG_IF_ENABLE(BOOST_LOG_SEV(lg, INFO) << "Building module-wise icfgs");
-    for (auto M : IRDB.getAllModules()) {
-      LOG_IF_ENABLE(BOOST_LOG_SEV(lg, INFO)
-          << "Construct (partial) call-graph for: " << M->getModuleIdentifier());
-      LLVMBasedICFG ICFG(CH, IRDB, *M, CGWalker, CGResolve);
-      // store them away for later use
-
-      //WARNING Doesn't store it, just copy it (just delete the copy constructor of ICFG to see it)
-      //WARNING Possibly a huge performance lost
-      //NOTE Should try to use move semantic or to use proper pointer
-      // ex: MWICFGs.emplace(std::piecewise_construct,
-      //         std::forward_as_tuple(M),
-      //         std::forward_as_tuple(CH, IRDB, *M, CGWalker, CGResolve));
-      // should work better (construct directly the object in the map, just check
-      // that there is no copy of CH, IRDB, ... but normally, it's just reference)
-      // MWICFGs.insert(make_pair(M, ICFG));
-      MWICFGs.emplace(std::piecewise_construct,
-              std::forward_as_tuple(M),
-              std::forward_as_tuple(CH, IRDB, *M, CGWalker, CGResolve));
-    }
-    LOG_IF_ENABLE(BOOST_LOG_SEV(lg, INFO) << "Call-graphs have been constructed");
-    // Perform all the analysis that the user has chosen.
-    for (DataFlowAnalysisType analysis : Analyses) {
-      // switch to create the module wise results (TODO the code needs
-      // improvement!)
-      switch (analysis) {
-      case DataFlowAnalysisType::IFDS_TaintAnalysis: {
-        for (auto &entry : MWICFGs) {
-          const llvm::Module *M = entry.first;
-          LLVMBasedICFG &I = entry.second;
-          // Only for modules which do not contain 'main'
-          if (M->getFunction("main") == nullptr ||
-              M->getFunction("main")->isDeclaration()) {
-            LOG_IF_ENABLE(BOOST_LOG_SEV(lg, INFO)
-                << "Performing analysis: " << analysis
-                << " on module: " << M->getModuleIdentifier());
-            IFDSTaintAnalysis taintanalysisproblem(I, {});
-            LLVMMWAIFDSSolver<const llvm::Value *, LLVMBasedICFG &>
-                llvmtaintsolver(taintanalysisproblem,
-                                SummaryGenerationStrategy::always_none, false);
-            llvmtaintsolver.summarize();
-            Summaries.addSummaries(llvmtaintsolver.getSummaries());
-            LOG_IF_ENABLE(BOOST_LOG_SEV(lg, INFO) << "Generated summaries!");
-          }
-        }
-        break;
-      }
-      case DataFlowAnalysisType::IDE_TaintAnalysis: {
-        throw invalid_argument("IDE summary generation not supported yet");
-        break;
-      }
-      case DataFlowAnalysisType::IFDS_TypeAnalysis: {
-        throw invalid_argument("IFDS summary generation not supported yet");
-        break;
-      }
-      case DataFlowAnalysisType::IFDS_UninitializedVariables: {
-        for (auto &entry : MWICFGs) {
-          const llvm::Module *M = entry.first;
-          LLVMBasedICFG &I = entry.second;
-          // Only for modules which do not contain 'main'
-          if (M->getFunction("main") == nullptr ||
-              M->getFunction("main")->isDeclaration()) {
-            LOG_IF_ENABLE(BOOST_LOG_SEV(lg, INFO)
-                << "Performing analysis: " << analysis
-                << " on module: " << M->getModuleIdentifier());
-            IFDSUnitializedVariables uninitproblem(I, {});
-            LLVMMWAIFDSSolver<const llvm::Value *, LLVMBasedICFG &>
-                llvmuninitsolver(uninitproblem,
-                                 SummaryGenerationStrategy::always_none, false);
-            llvmuninitsolver.summarize();
-            Summaries.addSummaries(llvmuninitsolver.getSummaries());
-            LOG_IF_ENABLE(BOOST_LOG_SEV(lg, INFO) << "Generated summaries!");
-          }
-        }
-        break;
-      }
-      case DataFlowAnalysisType::IFDS_SolverTest: {
-        throw invalid_argument("IFDS summary generation not supported yet");
-        break;
-      }
-      case DataFlowAnalysisType::IDE_SolverTest: {
-        throw invalid_argument("IDE summary generation not supported yet");
-        break;
-      }
-      case DataFlowAnalysisType::MONO_Intra_FullConstantPropagation: {
-        throw invalid_argument("Mono summary generation not supported yet");
-        break;
-      }
-      case DataFlowAnalysisType::MONO_Intra_SolverTest: {
-        throw invalid_argument("Mono summary generation not supported yet");
-        break;
-      }
-      case DataFlowAnalysisType::MONO_Inter_SolverTest: {
-        throw invalid_argument("Mono summary generation not supported yet");
-        break;
-      }
-      case DataFlowAnalysisType::Plugin: {
-        throw invalid_argument("Plugin summary generation not supported yet");
-        break;
-      }
-      case DataFlowAnalysisType::None: {
-        // just return
-        return;
-        break;
-      }
-      default:
-        LOG_IF_ENABLE(BOOST_LOG_SEV(lg, CRITICAL) << "The analysis it not valid");
-        break;
-      }
-      // switch for combining the results (TODO the code needs improvement,
-      // currently just a hack!)
-      // After every module has been analyzed the analyses results must be
-      // merged and the final results must be computed
-      switch (analysis) {
-      case DataFlowAnalysisType::IFDS_TaintAnalysis: {
-        auto M = IRDB.getModuleDefiningFunction("main");
-        LLVMBasedICFG& I = MWICFGs.at(M);
-        LOG_IF_ENABLE(BOOST_LOG_SEV(lg, INFO) << "Combining module-wise icfgs");
-        for (auto &entry : MWICFGs) {
-          if (M != entry.first) {
-            I.mergeWith(entry.second);
-          }
-        }
-        I.printAsDot("call_graph.dot");
-        LOG_IF_ENABLE(BOOST_LOG_SEV(lg, INFO) << "Combining module-wise analysis results\n");
-        IFDSTaintAnalysis problem(I, EntryPoints);
-        LLVMMWAIFDSSolver<const llvm::Value *, LLVMBasedICFG &> solver(
-            problem, SummaryGenerationStrategy::always_none, true);
-        auto tab = Summaries.getSummaries();
-        std::cout << "external TAB" << std::endl;
-        std::cout << tab << std::endl;
-        solver.setSummaries(tab);
-        solver.combine();
-        LOG_IF_ENABLE(BOOST_LOG_SEV(lg, INFO)
-            << "Combining module-wise results done, computation completed!");
-        LOG_IF_ENABLE(BOOST_LOG_SEV(lg, INFO) << "Data-flow analysis completed.");
-        break;
-      }
-      case DataFlowAnalysisType::IFDS_UninitializedVariables: {
-        auto M = IRDB.getModuleDefiningFunction("main");
-        LLVMBasedICFG &I = MWICFGs.at(M);
-        LOG_IF_ENABLE(BOOST_LOG_SEV(lg, INFO) << "Combining module-wise icfgs");
-        for (auto &entry : MWICFGs) {
-          if (M != entry.first) {
-            I.mergeWith(entry.second);
-          }
-        }
-        I.printAsDot("call_graph.dot");
-        LOG_IF_ENABLE(BOOST_LOG_SEV(lg, INFO) << "Combining module-wise analysis results\n");
-        IFDSUnitializedVariables problem(I, EntryPoints);
-        LLVMMWAIFDSSolver<const llvm::Value *, LLVMBasedICFG &> solver(
-            problem, SummaryGenerationStrategy::always_none, true);
-        auto tab = Summaries.getSummaries();
-        std::cout << "external TAB" << std::endl;
-        std::cout << tab << std::endl;
-        solver.setSummaries(tab);
-        solver.combine();
-        LOG_IF_ENABLE(BOOST_LOG_SEV(lg, INFO)
-            << "Combining module-wise results done, computation completed!");
-        LOG_IF_ENABLE(BOOST_LOG_SEV(lg, INFO) << "Data-flow analysis completed.");
-        break;
-      }
-      default:
-        throw invalid_argument(
-            "Choosen analysis is not supported for MWA analysis, yet!");
-        break;
-      }
-    }
->>>>>>> ab2389c8
   }
 }
 
@@ -650,4 +457,4 @@
   ofs << FinalResultsJson.dump(1);
 }
 
-} // namespace psr+}  // namespace psr