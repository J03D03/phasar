/******************************************************************************
 * Copyright (c) 2017 Philipp Schubert.
 * All rights reserved. This program and the accompanying materials are made
 * available under the terms of LICENSE.txt.
 *
 * Contributors:
 *     Philipp Schubert and others
 *****************************************************************************/

#include <cassert>
#include <fstream>
#include <functional>
#include <iostream>
#include <set>

#include <llvm/Support/ErrorHandling.h>

#include <phasar/Controller/AnalysisController.h>
#include <phasar/DB/ProjectIRDB.h>
#include <phasar/PhasarLLVM/AnalysisStrategy/Strategies.h>
#include <phasar/PhasarLLVM/AnalysisStrategy/WholeProgramAnalysis.h>
#include <phasar/PhasarLLVM/DataFlowSolver/IfdsIde/Problems/IDEInstInteractionAnalysis.h>
#include <phasar/PhasarLLVM/DataFlowSolver/IfdsIde/Problems/IDELinearConstantAnalysis.h>
#include <phasar/PhasarLLVM/DataFlowSolver/IfdsIde/Problems/IDEProtoAnalysis.h>
#include <phasar/PhasarLLVM/DataFlowSolver/IfdsIde/Problems/IDESolverTest.h>
#include <phasar/PhasarLLVM/DataFlowSolver/IfdsIde/Problems/IDETaintAnalysis.h>
#include <phasar/PhasarLLVM/DataFlowSolver/IfdsIde/Problems/IDETypeStateAnalysis.h>
#include <phasar/PhasarLLVM/DataFlowSolver/IfdsIde/Problems/IFDSConstAnalysis.h>
#include <phasar/PhasarLLVM/DataFlowSolver/IfdsIde/Problems/IFDSFieldSensTaintAnalysis.h>
#include <phasar/PhasarLLVM/DataFlowSolver/IfdsIde/Problems/IFDSLinearConstantAnalysis.h>
#include <phasar/PhasarLLVM/DataFlowSolver/IfdsIde/Problems/IFDSProtoAnalysis.h>
#include <phasar/PhasarLLVM/DataFlowSolver/IfdsIde/Problems/IFDSSignAnalysis.h>
#include <phasar/PhasarLLVM/DataFlowSolver/IfdsIde/Problems/IFDSSolverTest.h>
#include <phasar/PhasarLLVM/DataFlowSolver/IfdsIde/Problems/IFDSTaintAnalysis.h>
#include <phasar/PhasarLLVM/DataFlowSolver/IfdsIde/Problems/IFDSTypeAnalysis.h>
#include <phasar/PhasarLLVM/DataFlowSolver/IfdsIde/Problems/IFDSUninitializedVariables.h>
#include <phasar/PhasarLLVM/DataFlowSolver/IfdsIde/Problems/TypeStateDescriptions/OpenSSLEVPKeyDerivationTypeStateDescription.h>
#include <phasar/PhasarLLVM/DataFlowSolver/IfdsIde/Solver/IDESolver.h>
#include <phasar/PhasarLLVM/DataFlowSolver/IfdsIde/Solver/IFDSSolver.h>
#include <phasar/PhasarLLVM/DataFlowSolver/Mono/Problems/InterMonoSolverTest.h>
#include <phasar/PhasarLLVM/DataFlowSolver/Mono/Problems/InterMonoTaintAnalysis.h>
#include <phasar/PhasarLLVM/DataFlowSolver/Mono/Problems/IntraMonoFullConstantPropagation.h>
#include <phasar/PhasarLLVM/DataFlowSolver/Mono/Problems/IntraMonoSolverTest.h>
#include <phasar/PhasarLLVM/DataFlowSolver/Mono/Solver/InterMonoSolver.h>
#include <phasar/PhasarLLVM/DataFlowSolver/Mono/Solver/IntraMonoSolver.h>
#include <phasar/PhasarLLVM/Utils/DataFlowAnalysisType.h>
#include <phasar/Utils/Utilities.h>

using namespace std;
using namespace psr;

namespace psr {

AnalysisController::AnalysisController(
    ProjectIRDB &IRDB, std::vector<DataFlowAnalysisType> DataFlowAnalyses,
    std::vector<std::string> AnalysisConfigs, PointerAnalysisType PTATy,
    CallGraphAnalysisType CGTy, std::set<std::string> EntryPoints,
    AnalysisStrategy Strategy, AnalysisControllerEmitterOptions EmitterOptions,
    std::string ProjectID, std::string OutDirectory)
    : IRDB(IRDB), TH(IRDB), PT(IRDB, PTATy),
      ICF(IRDB, CGTy, EntryPoints, &TH, &PT),
      DataFlowAnalyses(move(DataFlowAnalyses)),
      AnalysisConfigs(move(AnalysisConfigs)), EntryPoints(move(EntryPoints)),
      Strategy(Strategy), EmitterOptions(EmitterOptions), ProjectID(ProjectID),
      OutDirectory(OutDirectory) {
  if (OutDirectory != "") {
    // create directory for results
    ResultDirectory = OutDirectory + "/" + ProjectID + "-" + createTimeStamp();
    boost::filesystem::create_directory(ResultDirectory);
  }
  emitRequestedHelperAnalysisResults();
  executeAs(Strategy);
}

void AnalysisController::executeAs(AnalysisStrategy Strategy) {
  switch (Strategy) {
  case AnalysisStrategy::DemandDriven:
    llvm::report_fatal_error("AnalysisStrategy not supported, yet!");
    break;
  case AnalysisStrategy::Incremental:
    llvm::report_fatal_error("AnalysisStrategy not supported, yet!");
    break;
  case AnalysisStrategy::ModuleWise:
    llvm::report_fatal_error("AnalysisStrategy not supported, yet!");
    break;
  case AnalysisStrategy::Variational:
    llvm::report_fatal_error("AnalysisStrategy not supported, yet!");
    break;
  case AnalysisStrategy::WholeProgram:
    executeWholeProgram();
    break;
  default:
    break;
  }
}

void AnalysisController::executeDemandDriven() {}

void AnalysisController::executeIncremental() {}

void AnalysisController::executeModuleWise() {}

void AnalysisController::executeVariational() {}

void AnalysisController::executeWholeProgram() {
  size_t ConfigIdx = 0;
  for (auto DataFlowAnalysis : DataFlowAnalyses) {
    std::string AnalysisConfigPath =
        (ConfigIdx < AnalysisConfigs.size()) ? AnalysisConfigs[ConfigIdx] : "";
    switch (DataFlowAnalysis) {
    case DataFlowAnalysisType::IFDSUninitializedVariables: {
      WholeProgramAnalysis<
          IFDSSolver<
              IFDSUninitializedVariables::n_t, IFDSUninitializedVariables::d_t,
              IFDSUninitializedVariables::f_t, IFDSUninitializedVariables::t_t,
              IFDSUninitializedVariables::v_t, IFDSUninitializedVariables::i_t>,
          IFDSUninitializedVariables>
          WPA(IRDB, EntryPoints, &PT, &ICF, &TH);
      WPA.solve();
      emitRequestedDataFlowResults(WPA);
      WPA.releaseAllHelperAnalyses();
    } break;
    case DataFlowAnalysisType::IFDSConstAnalysis: {
      WholeProgramAnalysis<
          IFDSSolver<IFDSConstAnalysis::n_t, IFDSConstAnalysis::d_t,
                     IFDSConstAnalysis::f_t, IFDSConstAnalysis::t_t,
                     IFDSConstAnalysis::v_t, IFDSConstAnalysis::i_t>,
          IFDSConstAnalysis>
          WPA(IRDB, EntryPoints, &PT, &ICF, &TH);
      WPA.solve();
      emitRequestedDataFlowResults(WPA);
      WPA.releaseAllHelperAnalyses();
    } break;
    case DataFlowAnalysisType::IFDSTaintAnalysis: {
      WholeProgramAnalysis<
          IFDSSolver<IFDSTaintAnalysis::n_t, IFDSTaintAnalysis::d_t,
                     IFDSTaintAnalysis::f_t, IFDSTaintAnalysis::t_t,
                     IFDSTaintAnalysis::v_t, IFDSTaintAnalysis::i_t>,
          IFDSTaintAnalysis>
          WPA(IRDB, AnalysisConfigPath, EntryPoints, &PT, &ICF, &TH);
    } break;
    case DataFlowAnalysisType::IDETaintAnalysis: {
      WholeProgramAnalysis<
          IDESolver<IDETaintAnalysis::n_t, IDETaintAnalysis::d_t,
                    IDETaintAnalysis::f_t, IDETaintAnalysis::t_t,
                    IDETaintAnalysis::v_t, IDETaintAnalysis::l_t,
                    IDETaintAnalysis::i_t>,
          IDETaintAnalysis>
          WPA(IRDB, EntryPoints, &PT, &ICF, &TH);
      WPA.solve();
      emitRequestedDataFlowResults(WPA);
      WPA.releaseAllHelperAnalyses();
    } break;
    case DataFlowAnalysisType::IDEOpenSSLTypeStateAnalysis: {
      OpenSSLEVPKeyDerivationTypeStateDescription TSDesc;
      WholeProgramAnalysis<
          IDESolver<IDETypeStateAnalysis::n_t, IDETypeStateAnalysis::d_t,
                    IDETypeStateAnalysis::f_t, IDETypeStateAnalysis::t_t,
                    IDETypeStateAnalysis::v_t, IDETypeStateAnalysis::l_t,
                    IDETypeStateAnalysis::i_t>,
          IDETypeStateAnalysis>
          WPA(IRDB, &TSDesc, EntryPoints, &PT, &ICF, &TH);
      WPA.solve();
      emitRequestedDataFlowResults(WPA);
      WPA.releaseAllHelperAnalyses();
      WPA.releaseConfiguration();
    } break;
    case DataFlowAnalysisType::IFDSTypeAnalysis: {
      WholeProgramAnalysis<
          IFDSSolver<IFDSTypeAnalysis::n_t, IFDSTypeAnalysis::d_t,
                     IFDSTypeAnalysis::f_t, IFDSTypeAnalysis::t_t,
                     IFDSTypeAnalysis::v_t, IFDSTypeAnalysis::i_t>,
          IFDSTypeAnalysis>
          WPA(IRDB, EntryPoints, &PT, &ICF, &TH);
      WPA.solve();
      emitRequestedDataFlowResults(WPA);
      WPA.releaseAllHelperAnalyses();
    } break;
    case DataFlowAnalysisType::IFDSSolverTest: {
      WholeProgramAnalysis<IFDSSolver<IFDSSolverTest::n_t, IFDSSolverTest::d_t,
                                      IFDSSolverTest::f_t, IFDSSolverTest::t_t,
                                      IFDSSolverTest::v_t, IFDSSolverTest::i_t>,
                           IFDSSolverTest>
          WPA(IRDB, EntryPoints, &PT, &ICF, &TH);
      WPA.solve();
      emitRequestedDataFlowResults(WPA);
      WPA.releaseAllHelperAnalyses();
    } break;
    case DataFlowAnalysisType::IFDSLinearConstantAnalysis: {
      WholeProgramAnalysis<
          IFDSSolver<
              IFDSLinearConstantAnalysis::n_t, IFDSLinearConstantAnalysis::d_t,
              IFDSLinearConstantAnalysis::f_t, IFDSLinearConstantAnalysis::t_t,
              IFDSLinearConstantAnalysis::v_t, IFDSLinearConstantAnalysis::i_t>,
          IFDSLinearConstantAnalysis>
          WPA(IRDB, EntryPoints, &PT, &ICF, &TH);
      WPA.solve();
      emitRequestedDataFlowResults(WPA);
      WPA.releaseAllHelperAnalyses();
    } break;
    case DataFlowAnalysisType::IFDSFieldSensTaintAnalysis: {
      WholeProgramAnalysis<
          IFDSSolver<
              IFDSFieldSensTaintAnalysis::n_t, IFDSFieldSensTaintAnalysis::d_t,
              IFDSFieldSensTaintAnalysis::f_t, IFDSFieldSensTaintAnalysis::t_t,
              IFDSFieldSensTaintAnalysis::v_t, IFDSFieldSensTaintAnalysis::i_t>,
          IFDSFieldSensTaintAnalysis>
          WPA(IRDB, AnalysisConfigPath, EntryPoints, &PT, &ICF, &TH);
      WPA.solve();
      emitRequestedDataFlowResults(WPA);
      WPA.releaseAllHelperAnalyses();
    } break;
    case DataFlowAnalysisType::IDELinearConstantAnalysis: {
      WholeProgramAnalysis<
          IDESolver<
              IDELinearConstantAnalysis::n_t, IDELinearConstantAnalysis::d_t,
              IDELinearConstantAnalysis::f_t, IDELinearConstantAnalysis::t_t,
              IDELinearConstantAnalysis::v_t, IDELinearConstantAnalysis::l_t,
              IDELinearConstantAnalysis::i_t>,
          IDELinearConstantAnalysis>
          WPA(IRDB, EntryPoints, &PT, &ICF, &TH);
      WPA.solve();
      emitRequestedDataFlowResults(WPA);
      WPA.releaseAllHelperAnalyses();
    } break;
    case DataFlowAnalysisType::IDESolverTest: {
<<<<<<< HEAD
      WholeProgramAnalysis<
          IDESolver<IDESolverTest::n_t, IDESolverTest::d_t, IDESolverTest::f_t,
                    IDESolverTest::t_t, IDESolverTest::v_t, IDESolverTest::l_t,
                    IDESolverTest::i_t>,
          IDESolverTest>
          WPA(IRDB, EntryPoints, &PT, &ICF, &TH);
=======
      WholeProgramAnalysis<IDESolver_P<IDESolverTest>, IDESolverTest> WPA(
          IRDB, EntryPoints, &PT, &ICF, &TH);
>>>>>>> d5a7cf32
      WPA.solve();
      emitRequestedDataFlowResults(WPA);
      WPA.releaseAllHelperAnalyses();
    } break;
    case DataFlowAnalysisType::IDEInstInteractionAnalysis: {
<<<<<<< HEAD
      WholeProgramAnalysis<
          IDESolver<
              IDEInstInteractionAnalysis::n_t, IDEInstInteractionAnalysis::d_t,
              IDEInstInteractionAnalysis::f_t, IDEInstInteractionAnalysis::t_t,
              IDEInstInteractionAnalysis::v_t, IDEInstInteractionAnalysis::l_t,
              IDEInstInteractionAnalysis::i_t>,
          IDEInstInteractionAnalysis>
=======
      WholeProgramAnalysis<IDESolver_P<IDEInstInteractionAnalysis>,
                           IDEInstInteractionAnalysis>
>>>>>>> d5a7cf32
          WPA(IRDB, EntryPoints, &PT, &ICF, &TH);
      WPA.solve();
      emitRequestedDataFlowResults(WPA);
      WPA.releaseAllHelperAnalyses();
    } break;
    case DataFlowAnalysisType::IntraMonoFullConstantPropagation: {
      WholeProgramAnalysis<
          IntraMonoSolver<IntraMonoFullConstantPropagation::n_t,
                          IntraMonoFullConstantPropagation::d_t,
                          IntraMonoFullConstantPropagation::f_t,
                          IntraMonoFullConstantPropagation::t_t,
                          IntraMonoFullConstantPropagation::v_t,
                          IntraMonoFullConstantPropagation::i_t>,
          IntraMonoFullConstantPropagation>
          WPA(IRDB, EntryPoints, &PT, &ICF, &TH);
      WPA.solve();
      emitRequestedDataFlowResults(WPA);
      WPA.releaseAllHelperAnalyses();
    } break;
    case DataFlowAnalysisType::IntraMonoSolverTest: {
      WholeProgramAnalysis<
          IntraMonoSolver<IntraMonoSolverTest::n_t, IntraMonoSolverTest::d_t,
                          IntraMonoSolverTest::f_t, IntraMonoSolverTest::t_t,
                          IntraMonoSolverTest::v_t, IntraMonoSolverTest::i_t>,
          IntraMonoSolverTest>
          WPA(IRDB, EntryPoints, &PT, &ICF, &TH);
      WPA.solve();
      emitRequestedDataFlowResults(WPA);
      WPA.releaseAllHelperAnalyses();
    } break;
    case DataFlowAnalysisType::InterMonoSolverTest: {
      WholeProgramAnalysis<
          InterMonoSolver<InterMonoSolverTest::n_t, InterMonoSolverTest::d_t,
                          InterMonoSolverTest::f_t, InterMonoSolverTest::t_t,
                          InterMonoSolverTest::v_t, InterMonoSolverTest::i_t,
                          3>,
          InterMonoSolverTest>
          WPA(IRDB, EntryPoints, &PT, &ICF, &TH);
      WPA.solve();
      emitRequestedDataFlowResults(WPA);
      WPA.releaseAllHelperAnalyses();
    } break;
    case DataFlowAnalysisType::InterMonoTaintAnalysis: {
      WholeProgramAnalysis<
          InterMonoSolver<
              InterMonoTaintAnalysis::n_t, InterMonoTaintAnalysis::d_t,
              InterMonoTaintAnalysis::f_t, InterMonoTaintAnalysis::t_t,
              InterMonoTaintAnalysis::v_t, InterMonoTaintAnalysis::i_t, 3>,
          InterMonoTaintAnalysis>
          WPA(IRDB, AnalysisConfigPath, EntryPoints, &PT, &ICF, &TH);
      WPA.solve();
      emitRequestedDataFlowResults(WPA);
      WPA.releaseAllHelperAnalyses();
    } break;
    case DataFlowAnalysisType::Plugin:
      break;
    default:
      break;
    }
  }
}

void AnalysisController::emitRequestedHelperAnalysisResults() {
  if (EmitterOptions & AnalysisControllerEmitterOptions::EmitIR) {
    if (!ResultDirectory.empty()) {
      std::ofstream OFS(ResultDirectory.string() + "/psr-preprocess-ir.ll");
      IRDB.emitPreprocessedIR(OFS);
    } else {
      IRDB.emitPreprocessedIR();
    }
  }
  if (EmitterOptions & AnalysisControllerEmitterOptions::EmitTHAsText) {
    if (!ResultDirectory.empty()) {
      std::ofstream OFS(ResultDirectory.string() + "/psr-th.txt");
      TH.print(OFS);
    } else {
      TH.print();
    }
  }
  if (EmitterOptions & AnalysisControllerEmitterOptions::EmitTHAsDot) {
    if (!ResultDirectory.empty()) {
      std::ofstream OFS(ResultDirectory.string() + "/psr-th.dot");
      TH.printAsDot(OFS);
    } else {
      TH.printAsDot();
    }
  }
  if (EmitterOptions & AnalysisControllerEmitterOptions::EmitPTAAsText) {
    if (!ResultDirectory.empty()) {
      std::ofstream OFS(ResultDirectory.string() + "/psr-pta.txt");
      PT.print(OFS);
    } else {
      PT.print();
    }
  }
  if (EmitterOptions & AnalysisControllerEmitterOptions::EmitPTAAsDOT) {
    if (!ResultDirectory.empty()) {
      std::ofstream OFS(ResultDirectory.string() + "/psr-pta.dot");
      PT.print(OFS);
    } else {
      PT.print();
    }
  }
  if (EmitterOptions & AnalysisControllerEmitterOptions::EmitCGAsText) {
    if (!ResultDirectory.empty()) {
      std::ofstream OFS(ResultDirectory.string() + "/psr-cg.txt");
      ICF.print(OFS);
    } else {
      ICF.print();
    }
  }
  if (EmitterOptions & AnalysisControllerEmitterOptions::EmitCGAsDot) {
    if (!ResultDirectory.empty()) {
      std::ofstream OFS(ResultDirectory.string() + "/psr-cg.dot");
      ICF.printAsDot(OFS);
    } else {
      ICF.printAsDot();
    }
  }
}

} // namespace psr

namespace std {

template <> struct hash<pair<const llvm::Value *, unsigned>> {
  size_t operator()(const pair<const llvm::Value *, unsigned> &p) const {
    std::hash<const llvm::Value *> hash_ptr;
    std::hash<unsigned> hash_unsigned;
    size_t hp = hash_ptr(p.first);
    size_t hu = hash_unsigned(p.second);
    return hp ^ (hu << 1);
  }
};

} // namespace std<|MERGE_RESOLUTION|>--- conflicted
+++ resolved
@@ -224,34 +224,15 @@
       WPA.releaseAllHelperAnalyses();
     } break;
     case DataFlowAnalysisType::IDESolverTest: {
-<<<<<<< HEAD
-      WholeProgramAnalysis<
-          IDESolver<IDESolverTest::n_t, IDESolverTest::d_t, IDESolverTest::f_t,
-                    IDESolverTest::t_t, IDESolverTest::v_t, IDESolverTest::l_t,
-                    IDESolverTest::i_t>,
-          IDESolverTest>
-          WPA(IRDB, EntryPoints, &PT, &ICF, &TH);
-=======
       WholeProgramAnalysis<IDESolver_P<IDESolverTest>, IDESolverTest> WPA(
           IRDB, EntryPoints, &PT, &ICF, &TH);
->>>>>>> d5a7cf32
       WPA.solve();
       emitRequestedDataFlowResults(WPA);
       WPA.releaseAllHelperAnalyses();
     } break;
     case DataFlowAnalysisType::IDEInstInteractionAnalysis: {
-<<<<<<< HEAD
-      WholeProgramAnalysis<
-          IDESolver<
-              IDEInstInteractionAnalysis::n_t, IDEInstInteractionAnalysis::d_t,
-              IDEInstInteractionAnalysis::f_t, IDEInstInteractionAnalysis::t_t,
-              IDEInstInteractionAnalysis::v_t, IDEInstInteractionAnalysis::l_t,
-              IDEInstInteractionAnalysis::i_t>,
-          IDEInstInteractionAnalysis>
-=======
       WholeProgramAnalysis<IDESolver_P<IDEInstInteractionAnalysis>,
                            IDEInstInteractionAnalysis>
->>>>>>> d5a7cf32
           WPA(IRDB, EntryPoints, &PT, &ICF, &TH);
       WPA.solve();
       emitRequestedDataFlowResults(WPA);
