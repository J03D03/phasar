/******************************************************************************
 * Copyright (c) 2017 Philipp Schubert.
 * All rights reserved. This program and the accompanying materials are made
 * available under the terms of LICENSE.txt.
 *
 * Contributors:
 *     Philipp Schubert and others
 *****************************************************************************/

#include <cassert>
#include <fstream>
#include <functional>
#include <iostream>
#include <set>

#include <llvm/Support/ErrorHandling.h>

#include <phasar/Controller/AnalysisController.h>
#include <phasar/DB/ProjectIRDB.h>
#include <phasar/PhasarLLVM/AnalysisStrategy/Strategies.h>
#include <phasar/PhasarLLVM/AnalysisStrategy/WholeProgramAnalysis.h>
#include <phasar/PhasarLLVM/DataFlowSolver/IfdsIde/Problems/IDELinearConstantAnalysis.h>
#include <phasar/PhasarLLVM/DataFlowSolver/IfdsIde/Problems/IDEProtoAnalysis.h>
#include <phasar/PhasarLLVM/DataFlowSolver/IfdsIde/Problems/IDESolverTest.h>
#include <phasar/PhasarLLVM/DataFlowSolver/IfdsIde/Problems/IDETaintAnalysis.h>
#include <phasar/PhasarLLVM/DataFlowSolver/IfdsIde/Problems/IDETypeStateAnalysis.h>
#include <phasar/PhasarLLVM/DataFlowSolver/IfdsIde/Problems/IFDSConstAnalysis.h>
#include <phasar/PhasarLLVM/DataFlowSolver/IfdsIde/Problems/IFDSFieldSensTaintAnalysis.h>
#include <phasar/PhasarLLVM/DataFlowSolver/IfdsIde/Problems/IFDSLinearConstantAnalysis.h>
#include <phasar/PhasarLLVM/DataFlowSolver/IfdsIde/Problems/IFDSProtoAnalysis.h>
#include <phasar/PhasarLLVM/DataFlowSolver/IfdsIde/Problems/IFDSSignAnalysis.h>
#include <phasar/PhasarLLVM/DataFlowSolver/IfdsIde/Problems/IFDSSolverTest.h>
#include <phasar/PhasarLLVM/DataFlowSolver/IfdsIde/Problems/IFDSTaintAnalysis.h>
#include <phasar/PhasarLLVM/DataFlowSolver/IfdsIde/Problems/IFDSTypeAnalysis.h>
#include <phasar/PhasarLLVM/DataFlowSolver/IfdsIde/Problems/IFDSUninitializedVariables.h>
#include <phasar/PhasarLLVM/DataFlowSolver/IfdsIde/Problems/TypeStateDescriptions/OpenSSLEVPKeyDerivationTypeStateDescription.h>
#include <phasar/PhasarLLVM/DataFlowSolver/IfdsIde/Solver/IDESolver.h>
#include <phasar/PhasarLLVM/DataFlowSolver/IfdsIde/Solver/IFDSSolver.h>
#include <phasar/PhasarLLVM/DataFlowSolver/Mono/Problems/InterMonoSolverTest.h>
#include <phasar/PhasarLLVM/DataFlowSolver/Mono/Problems/InterMonoTaintAnalysis.h>
#include <phasar/PhasarLLVM/DataFlowSolver/Mono/Problems/IntraMonoFullConstantPropagation.h>
#include <phasar/PhasarLLVM/DataFlowSolver/Mono/Problems/IntraMonoSolverTest.h>
#include <phasar/PhasarLLVM/DataFlowSolver/Mono/Solver/InterMonoSolver.h>
#include <phasar/PhasarLLVM/DataFlowSolver/Mono/Solver/IntraMonoSolver.h>
#include <phasar/PhasarLLVM/Utils/DataFlowAnalysisType.h>
#include <phasar/Utils/Utilities.h>

using namespace std;
using namespace psr;

namespace psr {

AnalysisController::AnalysisController(
    ProjectIRDB &IRDB, std::vector<DataFlowAnalysisType> DataFlowAnalyses,
    std::vector<std::string> AnalysisConfigs, PointerAnalysisType PTATy,
    CallGraphAnalysisType CGTy, std::set<std::string> EntryPoints,
    AnalysisStrategy Strategy, AnalysisControllerEmitterOptions EmitterOptions,
    std::string ProjectID, std::string OutDirectory)
    : IRDB(IRDB), TH(IRDB), PT(IRDB, PTATy),
      ICF(IRDB, CGTy, EntryPoints, &TH, &PT),
      DataFlowAnalyses(move(DataFlowAnalyses)),
      AnalysisConfigs(move(AnalysisConfigs)), EntryPoints(move(EntryPoints)),
      Strategy(Strategy), EmitterOptions(EmitterOptions), ProjectID(ProjectID),
      OutDirectory(OutDirectory) {
  if (OutDirectory != "") {
    // create directory for results
    ResultDirectory = OutDirectory + "/" + ProjectID + "-" + createTimeStamp();
    boost::filesystem::create_directory(ResultDirectory);
  }
  emitRequestedHelperAnalysisResults();
  executeAs(Strategy);
}

void AnalysisController::executeAs(AnalysisStrategy Strategy) {
  switch (Strategy) {
  case AnalysisStrategy::DemandDriven:
    llvm::report_fatal_error("AnalysisStrategy not supported, yet!");
    break;
  case AnalysisStrategy::Incremental:
    llvm::report_fatal_error("AnalysisStrategy not supported, yet!");
    break;
  case AnalysisStrategy::ModuleWise:
    llvm::report_fatal_error("AnalysisStrategy not supported, yet!");
    break;
  case AnalysisStrategy::Variational:
    llvm::report_fatal_error("AnalysisStrategy not supported, yet!");
    break;
  case AnalysisStrategy::WholeProgram:
    executeWholeProgram();
    break;
  default:
    break;
  }
}

void AnalysisController::executeDemandDriven() {}

void AnalysisController::executeIncremental() {}

void AnalysisController::executeModuleWise() {}

void AnalysisController::executeVariational() {}

void AnalysisController::executeWholeProgram() {
  size_t ConfigIdx = 0;
  for (auto DataFlowAnalysis : DataFlowAnalyses) {
    std::string AnalysisConfigPath =
        (ConfigIdx < AnalysisConfigs.size()) ? AnalysisConfigs[ConfigIdx] : "";
    switch (DataFlowAnalysis) {
    case DataFlowAnalysisType::IFDSUninitializedVariables: {
      WholeProgramAnalysis<
          IFDSSolver<
              IFDSUninitializedVariables::n_t, IFDSUninitializedVariables::d_t,
              IFDSUninitializedVariables::f_t, IFDSUninitializedVariables::t_t,
              IFDSUninitializedVariables::v_t, IFDSUninitializedVariables::i_t>,
          IFDSUninitializedVariables>
          WPA(IRDB, EntryPoints, &PT, &ICF, &TH);
      WPA.solve();
      emitRequestedDataFlowResults(WPA);
      WPA.releaseAllHelperAnalyses();
    } break;
    case DataFlowAnalysisType::IFDSConstAnalysis: {
      WholeProgramAnalysis<
          IFDSSolver<IFDSConstAnalysis::n_t, IFDSConstAnalysis::d_t,
                     IFDSConstAnalysis::f_t, IFDSConstAnalysis::t_t,
                     IFDSConstAnalysis::v_t, IFDSConstAnalysis::i_t>,
          IFDSConstAnalysis>
          WPA(IRDB, EntryPoints, &PT, &ICF, &TH);
      WPA.solve();
      emitRequestedDataFlowResults(WPA);
      WPA.releaseAllHelperAnalyses();
    } break;
    case DataFlowAnalysisType::IFDSTaintAnalysis: {
      WholeProgramAnalysis<
          IFDSSolver<IFDSTaintAnalysis::n_t, IFDSTaintAnalysis::d_t,
                     IFDSTaintAnalysis::f_t, IFDSTaintAnalysis::t_t,
                     IFDSTaintAnalysis::v_t, IFDSTaintAnalysis::i_t>,
          IFDSTaintAnalysis>
          WPA(IRDB, AnalysisConfigPath, EntryPoints, &PT, &ICF, &TH);
    } break;
    case DataFlowAnalysisType::IDETaintAnalysis: {
      WholeProgramAnalysis<
          IDESolver<IDETaintAnalysis::n_t, IDETaintAnalysis::d_t,
                    IDETaintAnalysis::f_t, IDETaintAnalysis::t_t,
                    IDETaintAnalysis::v_t, IDETaintAnalysis::l_t,
                    IDETaintAnalysis::i_t>,
          IDETaintAnalysis>
          WPA(IRDB, EntryPoints, &PT, &ICF, &TH);
      WPA.solve();
      emitRequestedDataFlowResults(WPA);
      WPA.releaseAllHelperAnalyses();
    } break;
<<<<<<< HEAD
    case DataFlowAnalysisType::IDETypeStateAnalysis: {
      // WholeProgramAnalysis<
      //     IDESolver<IDETypeStateAnalysis::n_t, IDETypeStateAnalysis::d_t,
      //               IDETypeStateAnalysis::f_t, IDETypeStateAnalysis::t_t,
      //               IDETypeStateAnalysis::v_t, IDETypeStateAnalysis::l_t,
      //               IDETypeStateAnalysis::i_t>,
      //     IDETypeStateAnalysis>
      //     WPA(IRDB, AnalysisConfigPath, EntryPoints, &PT, &ICF, &TH);
=======
    case DataFlowAnalysisType::IDEOpenSSLTypeStateAnalysis: {
      OpenSSLEVPKeyDerivationTypeStateDescription TSDesc;
      WholeProgramAnalysis<
          IDESolver<IDETypeStateAnalysis::n_t, IDETypeStateAnalysis::d_t,
                    IDETypeStateAnalysis::m_t, IDETypeStateAnalysis::t_t,
                    IDETypeStateAnalysis::v_t, IDETypeStateAnalysis::l_t,
                    IDETypeStateAnalysis::i_t>,
          IDETypeStateAnalysis>
          WPA(IRDB, &TSDesc, EntryPoints, &PT, &ICF, &TH);
      WPA.solve();
      emitRequestedDataFlowResults(WPA);
      WPA.releaseAllHelperAnalyses();
      WPA.releaseConfiguration();
>>>>>>> 94f04192
    } break;
    case DataFlowAnalysisType::IFDSTypeAnalysis: {
      WholeProgramAnalysis<
          IFDSSolver<IFDSTypeAnalysis::n_t, IFDSTypeAnalysis::d_t,
                     IFDSTypeAnalysis::f_t, IFDSTypeAnalysis::t_t,
                     IFDSTypeAnalysis::v_t, IFDSTypeAnalysis::i_t>,
          IFDSTypeAnalysis>
          WPA(IRDB, EntryPoints, &PT, &ICF, &TH);
      WPA.solve();
      emitRequestedDataFlowResults(WPA);
      WPA.releaseAllHelperAnalyses();
    } break;
    case DataFlowAnalysisType::IFDSSolverTest: {
      WholeProgramAnalysis<IFDSSolver<IFDSSolverTest::n_t, IFDSSolverTest::d_t,
                                      IFDSSolverTest::f_t, IFDSSolverTest::t_t,
                                      IFDSSolverTest::v_t, IFDSSolverTest::i_t>,
                           IFDSSolverTest>
          WPA(IRDB, EntryPoints, &PT, &ICF, &TH);
      WPA.solve();
      emitRequestedDataFlowResults(WPA);
      WPA.releaseAllHelperAnalyses();
    } break;
    case DataFlowAnalysisType::IFDSLinearConstantAnalysis: {
      WholeProgramAnalysis<
          IFDSSolver<
              IFDSLinearConstantAnalysis::n_t, IFDSLinearConstantAnalysis::d_t,
              IFDSLinearConstantAnalysis::f_t, IFDSLinearConstantAnalysis::t_t,
              IFDSLinearConstantAnalysis::v_t, IFDSLinearConstantAnalysis::i_t>,
          IFDSLinearConstantAnalysis>
          WPA(IRDB, EntryPoints, &PT, &ICF, &TH);
      WPA.solve();
      emitRequestedDataFlowResults(WPA);
      WPA.releaseAllHelperAnalyses();
    } break;
    case DataFlowAnalysisType::IFDSFieldSensTaintAnalysis: {
      WholeProgramAnalysis<
          IFDSSolver<
              IFDSFieldSensTaintAnalysis::n_t, IFDSFieldSensTaintAnalysis::d_t,
              IFDSFieldSensTaintAnalysis::f_t, IFDSFieldSensTaintAnalysis::t_t,
              IFDSFieldSensTaintAnalysis::v_t, IFDSFieldSensTaintAnalysis::i_t>,
          IFDSFieldSensTaintAnalysis>
          WPA(IRDB, AnalysisConfigPath, EntryPoints, &PT, &ICF, &TH);
      WPA.solve();
      emitRequestedDataFlowResults(WPA);
      WPA.releaseAllHelperAnalyses();
    } break;
    case DataFlowAnalysisType::IDELinearConstantAnalysis: {
      WholeProgramAnalysis<
          IDESolver<
              IDELinearConstantAnalysis::n_t, IDELinearConstantAnalysis::d_t,
              IDELinearConstantAnalysis::f_t, IDELinearConstantAnalysis::t_t,
              IDELinearConstantAnalysis::v_t, IDELinearConstantAnalysis::l_t,
              IDELinearConstantAnalysis::i_t>,
          IDELinearConstantAnalysis>
          WPA(IRDB, EntryPoints, &PT, &ICF, &TH);
      WPA.solve();
      emitRequestedDataFlowResults(WPA);
      WPA.releaseAllHelperAnalyses();
    } break;
    case DataFlowAnalysisType::IDESolverTest: {
      WholeProgramAnalysis<
          IDESolver<IDESolverTest::n_t, IDESolverTest::d_t, IDESolverTest::f_t,
                    IDESolverTest::t_t, IDESolverTest::v_t, IDESolverTest::l_t,
                    IDESolverTest::i_t>,
          IDESolverTest>
          WPA(IRDB, EntryPoints, &PT, &ICF, &TH);
      WPA.solve();
      emitRequestedDataFlowResults(WPA);
      WPA.releaseAllHelperAnalyses();
    } break;
    case DataFlowAnalysisType::IntraMonoFullConstantPropagation: {
      WholeProgramAnalysis<
          IntraMonoSolver<IntraMonoFullConstantPropagation::n_t,
                          IntraMonoFullConstantPropagation::d_t,
                          IntraMonoFullConstantPropagation::f_t,
                          IntraMonoFullConstantPropagation::t_t,
                          IntraMonoFullConstantPropagation::v_t,
                          IntraMonoFullConstantPropagation::i_t>,
          IntraMonoFullConstantPropagation>
          WPA(IRDB, EntryPoints, &PT, &ICF, &TH);
      WPA.solve();
      emitRequestedDataFlowResults(WPA);
      WPA.releaseAllHelperAnalyses();
    } break;
    case DataFlowAnalysisType::IntraMonoSolverTest: {
      WholeProgramAnalysis<
          IntraMonoSolver<IntraMonoSolverTest::n_t, IntraMonoSolverTest::d_t,
                          IntraMonoSolverTest::f_t, IntraMonoSolverTest::t_t,
                          IntraMonoSolverTest::v_t, IntraMonoSolverTest::i_t>,
          IntraMonoSolverTest>
          WPA(IRDB, EntryPoints, &PT, &ICF, &TH);
      WPA.solve();
      emitRequestedDataFlowResults(WPA);
      WPA.releaseAllHelperAnalyses();
    } break;
    case DataFlowAnalysisType::InterMonoSolverTest: {
      WholeProgramAnalysis<
          InterMonoSolver<InterMonoSolverTest::n_t, InterMonoSolverTest::d_t,
                          InterMonoSolverTest::f_t, InterMonoSolverTest::t_t,
                          InterMonoSolverTest::v_t, InterMonoSolverTest::i_t,
                          3>,
          InterMonoSolverTest>
          WPA(IRDB, EntryPoints, &PT, &ICF, &TH);
      WPA.solve();
      emitRequestedDataFlowResults(WPA);
      WPA.releaseAllHelperAnalyses();
    } break;
    case DataFlowAnalysisType::InterMonoTaintAnalysis: {
      WholeProgramAnalysis<
          InterMonoSolver<
              InterMonoTaintAnalysis::n_t, InterMonoTaintAnalysis::d_t,
              InterMonoTaintAnalysis::f_t, InterMonoTaintAnalysis::t_t,
              InterMonoTaintAnalysis::v_t, InterMonoTaintAnalysis::i_t, 3>,
          InterMonoTaintAnalysis>
          WPA(IRDB, AnalysisConfigPath, EntryPoints, &PT, &ICF, &TH);
      WPA.solve();
      emitRequestedDataFlowResults(WPA);
      WPA.releaseAllHelperAnalyses();
    } break;
    case DataFlowAnalysisType::Plugin:
      break;
    default:
      break;
    }
  }
}

void AnalysisController::emitRequestedHelperAnalysisResults() {
  if (EmitterOptions & AnalysisControllerEmitterOptions::EmitIR) {
    if (!ResultDirectory.empty()) {
      std::ofstream OFS(ResultDirectory.string() + "/psr-preprocess-ir.ll");
      IRDB.emitPreprocessedIR(OFS);
    } else {
      IRDB.emitPreprocessedIR();
    }
  }
  if (EmitterOptions & AnalysisControllerEmitterOptions::EmitTHAsText) {
    if (!ResultDirectory.empty()) {
      std::ofstream OFS(ResultDirectory.string() + "/psr-th.txt");
      TH.print(OFS);
    } else {
      TH.print();
    }
  }
  if (EmitterOptions & AnalysisControllerEmitterOptions::EmitTHAsDot) {
    if (!ResultDirectory.empty()) {
      std::ofstream OFS(ResultDirectory.string() + "/psr-th.dot");
      TH.printAsDot(OFS);
    } else {
      TH.printAsDot();
    }
  }
  if (EmitterOptions & AnalysisControllerEmitterOptions::EmitPTAAsText) {
    if (!ResultDirectory.empty()) {
      std::ofstream OFS(ResultDirectory.string() + "/psr-pta.txt");
      PT.print(OFS);
    } else {
      PT.print();
    }
  }
  if (EmitterOptions & AnalysisControllerEmitterOptions::EmitPTAAsDOT) {
    if (!ResultDirectory.empty()) {
      std::ofstream OFS(ResultDirectory.string() + "/psr-pta.dot");
      PT.print(OFS);
    } else {
      PT.print();
    }
  }
  if (EmitterOptions & AnalysisControllerEmitterOptions::EmitCGAsText) {
    if (!ResultDirectory.empty()) {
      std::ofstream OFS(ResultDirectory.string() + "/psr-cg.txt");
      ICF.print(OFS);
    } else {
      ICF.print();
    }
  }
  if (EmitterOptions & AnalysisControllerEmitterOptions::EmitCGAsDot) {
    if (!ResultDirectory.empty()) {
      std::ofstream OFS(ResultDirectory.string() + "/psr-cg.dot");
      ICF.printAsDot(OFS);
    } else {
      ICF.printAsDot();
    }
  }
}

} // namespace psr

namespace std {

template <> struct hash<pair<const llvm::Value *, unsigned>> {
  size_t operator()(const pair<const llvm::Value *, unsigned> &p) const {
    std::hash<const llvm::Value *> hash_ptr;
    std::hash<unsigned> hash_unsigned;
    size_t hp = hash_ptr(p.first);
    size_t hu = hash_unsigned(p.second);
    return hp ^ (hu << 1);
  }
};

} // namespace std<|MERGE_RESOLUTION|>--- conflicted
+++ resolved
@@ -150,21 +150,11 @@
       emitRequestedDataFlowResults(WPA);
       WPA.releaseAllHelperAnalyses();
     } break;
-<<<<<<< HEAD
-    case DataFlowAnalysisType::IDETypeStateAnalysis: {
-      // WholeProgramAnalysis<
-      //     IDESolver<IDETypeStateAnalysis::n_t, IDETypeStateAnalysis::d_t,
-      //               IDETypeStateAnalysis::f_t, IDETypeStateAnalysis::t_t,
-      //               IDETypeStateAnalysis::v_t, IDETypeStateAnalysis::l_t,
-      //               IDETypeStateAnalysis::i_t>,
-      //     IDETypeStateAnalysis>
-      //     WPA(IRDB, AnalysisConfigPath, EntryPoints, &PT, &ICF, &TH);
-=======
     case DataFlowAnalysisType::IDEOpenSSLTypeStateAnalysis: {
       OpenSSLEVPKeyDerivationTypeStateDescription TSDesc;
       WholeProgramAnalysis<
           IDESolver<IDETypeStateAnalysis::n_t, IDETypeStateAnalysis::d_t,
-                    IDETypeStateAnalysis::m_t, IDETypeStateAnalysis::t_t,
+                    IDETypeStateAnalysis::f_t, IDETypeStateAnalysis::t_t,
                     IDETypeStateAnalysis::v_t, IDETypeStateAnalysis::l_t,
                     IDETypeStateAnalysis::i_t>,
           IDETypeStateAnalysis>
@@ -173,7 +163,6 @@
       emitRequestedDataFlowResults(WPA);
       WPA.releaseAllHelperAnalyses();
       WPA.releaseConfiguration();
->>>>>>> 94f04192
     } break;
     case DataFlowAnalysisType::IFDSTypeAnalysis: {
       WholeProgramAnalysis<
