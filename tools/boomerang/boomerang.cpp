--- conflicted
+++ resolved
@@ -26,18 +26,11 @@
 
 int main(int Argc, char **Argv) {
   initializeLogger(false);
-<<<<<<< HEAD
-  auto &LG = lg::get();
   if (Argc < 2 || !bfs::exists(Argv[1]) || bfs::is_directory(Argv[1])) {
-=======
-  // auto &lg = lg::get();
-  if (argc < 2 || !bfs::exists(argv[1]) || bfs::is_directory(argv[1])) {
->>>>>>> e81ba2c3
     std::cerr << "usage: <prog> <ir file>\n";
     std::cerr << "use programs in build/test/llvm_test_code/pointers/\n";
     return 1;
   }
-  initializeLogger(false);
   ProjectIRDB DB({Argv[1]}, IRDBOptions::WPA);
   LLVMTypeHierarchy H(DB);
   LLVMPointsToInfo P(DB);
