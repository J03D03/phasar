#!/bin/bash
set -e

readonly PHASAR_DIR="$( cd "$( dirname "${BASH_SOURCE[0]}" )" >/dev/null 2>&1 && pwd )"
readonly PHASAR_INSTALL_DIR="/usr/local/phasar"
readonly LLVM_INSTALL_DIR="/usr/local/llvm-10"

NUM_THREADS=$(nproc)
LLVM_RELEASE=llvmorg-10.0.0
DO_UNIT_TEST=false


# Parsing command-line-parameters
# See "https://stackoverflow.com/questions/192249/how-do-i-parse-command-line-arguments-in-bash" as a reference

POSITIONAL=()
while [[ $# -gt 0 ]]
do
key="$1"

case $key in
    -j|--jobs)
    NUM_THREADS="$2"
    shift # past argument
    shift # past value
    ;;
    -u|--unittest)
    DO_UNIT_TEST=true
    shift # past argument
    ;;
    -DBOOST_DIR)
    DESIRED_BOOST_DIR="$2"
    shift # past argument
    shift # past value
    ;;
    -DBOOST_DIR=*)
    DESIRED_BOOST_DIR="${key#*=}"
    shift # past argument=value
    ;;
    -DBOOST_VERSION)
    DESIRED_BOOST_VERSION="$2"
    shift # past argument
    shift # past value
    ;;
    -DBOOST_VERSION=*)
    DESIRED_BOOST_VERSION="${key#*=}"
    shift # past argument=value
    ;;
    *)    # unknown option
    POSITIONAL+=("$1") # save it in an array for later
    shift # past argument
    ;;
esac
done
set -- "${POSITIONAL[@]}" # restore positional parameters
# End - Parsing command-line-parameters


echo "installing phasar dependencies..."
if [ -x "$(command -v pacman)" ]; then
    yes | sudo pacman -Syu which zlib sqlite3 ncurses make python3 doxygen libxml2 swig gcc cmake z3 libedit graphviz python-sphinx openmp curl python-pip
    ./utils/installBuildEAR.sh
else
    ./utils/InstallAptDependencies.sh
fi
sudo pip3 install Pygments pyyaml

if [ ! -z ${DESIRED_BOOST_DIR} ]; then
    BOOST_PARAMS="-DBOOST_ROOT=${DESIRED_BOOST_DIR}" 
else
# New way of installing boost:
# Check whether we have the required boost packages installed
    BOOST_VERSION=$(echo -e '#include <boost/version.hpp>\nBOOST_LIB_VERSION' | gcc -s -x c++ -E - 2>/dev/null| grep "^[^#;]" | tr -d '\"')

	if [ -z $BOOST_VERSION ] ;then
        if [ -x "$(command -v pacman)" ]; then
            yes | sudo pacman -S boost-libs boost
        else
            if [ -z $DESIRED_BOOST_VERSION ] ;then
                sudo apt install libboost-all-dev -y
            else
                # DESIRED_BOOST_VERSION in form d.d, i.e. 1.65 (this is the latest version I found in the apt repo)
                sudo apt install "libboost${DESIRED_BOOST_VERSION}-all-dev" -y
            fi
            #verify installation
            BOOST_VERSION=$(echo -e '#include <boost/version.hpp>\nBOOST_LIB_VERSION' | gcc -s -x c++ -E - 2>/dev/null| grep "^[^#;]" | tr -d '\"') 
            if [ -z $BOOST_VERSION ] ;then
                echo "Failed installing boost $DESIRED_BOOST_VERSION"
                exit 1
            else
                echo "Successfully installed boost v${BOOST_VERSION//_/.}"
            fi
        fi
	else
        echo "Already installed boost version ${BOOST_VERSION//_/.}"
        if [ -x "$(command -v apt)" ]; then
            DESIRED_BOOST_VERSION=${BOOST_VERSION//_/.}
            # install missing packages if necessary
            boostlibnames=("libboost-system" "libboost-filesystem" 
                    "libboost-graph" "libboost-program-options"
                    "libboost-log" "libboost-thread")
            additional_boost_libs=()
            for boost_lib in ${boostlibnames[@]}; do
                dpkg -s "$boost_lib${DESIRED_BOOST_VERSION}" >/dev/null 2>&1 || additional_boost_libs+=("$boost_lib${DESIRED_BOOST_VERSION}")
                dpkg -s "${boost_lib}-dev" >/dev/null 2>&1 || additional_boost_libs+=("${boost_lib}-dev")
            done
            if [ ${#additional_boost_libs[@]} -gt 0 ] ;then
                echo "Installing additional ${#additional_boost_libs[@]} boost packages: ${additional_boost_libs[@]}"
                sudo apt install ${additional_boost_libs[@]} -y
            fi 
        fi
	fi
fi

# installing LLVM
./utils/install-llvm.sh ${NUM_THREADS} ${LLVM_INSTALL_DIR} ${LLVM_RELEASE}
sudo pip3 install wllvm
echo "dependencies successfully installed"


echo "Building PhASAR..."
${DO_UNIT_TESTS} && echo "with unit tests."
git submodule init
git submodule update

export CC=${LLVM_INSTALL_DIR}/bin/clang
export CXX=${LLVM_INSTALL_DIR}/bin/clang++

mkdir -p ${PHASAR_DIR}/build
cd ${PHASAR_DIR}/build
cmake -G Ninja -DCMAKE_BUILD_TYPE=Release ${BOOST_PARAMS} -DPHASAR_BUILD_UNITTESTS=${DO_UNIT_TEST} ${PHASAR_DIR}
cmake --build . -j${num_cores}

if ${DO_UNIT_TEST}; then
   echo "Running PhASAR unit tests..."
   pushd unittests
   for x in `find . -type f -executable -print`; do 
       pushd ${x%/*} && ./${x##*/} && popd || { echo "Test ${x} failed, aborting."; exit 1; };
       done
   popd
fi

echo "phasar successfully built"
echo "install phasar..."
sudo cmake -DCMAKE_INSTALL_PREFIX=${PHASAR_INSTALL_DIR} -P cmake_install.cmake
<<<<<<< HEAD

echo "${PHASAR_INSTALL_DIR}/lib" | sudo tee /etc/ld.so.conf.d/phasar.conf > /dev/null
=======
>>>>>>> 5d10bc3f
sudo ldconfig
cd ..
echo "phasar successfully installed to ${PHASAR_INSTALL_DIR}"<|MERGE_RESOLUTION|>--- conflicted
+++ resolved
@@ -143,11 +143,6 @@
 echo "phasar successfully built"
 echo "install phasar..."
 sudo cmake -DCMAKE_INSTALL_PREFIX=${PHASAR_INSTALL_DIR} -P cmake_install.cmake
-<<<<<<< HEAD
-
-echo "${PHASAR_INSTALL_DIR}/lib" | sudo tee /etc/ld.so.conf.d/phasar.conf > /dev/null
-=======
->>>>>>> 5d10bc3f
 sudo ldconfig
 cd ..
 echo "phasar successfully installed to ${PHASAR_INSTALL_DIR}"