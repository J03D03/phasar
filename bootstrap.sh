#!/bin/bash
set -e

NUM_THREADS=$(nproc)

# Parsing command-line-parameters
# See "https://stackoverflow.com/questions/192249/how-do-i-parse-command-line-arguments-in-bash" as a reference

POSITIONAL=()
while [[ $# -gt 0 ]]
do
key="$1"

case $key in
    -j|--jobs)
    NUM_THREADS="$2"
    shift # past argument
    shift # past value
    ;;
    -DBOOST_VERSION)
    DESIRED_BOOST_VERSION="$2"
    shift # past argument
    shift # past value
    ;;
    -DBOOST_VERSION=*)
    DESIRED_BOOST_VERSION="${key#*=}"
    shift # past argument=value
    ;;
    *)    # unknown option
    POSITIONAL+=("$1") # save it in an array for later
    shift # past argument
    ;;
esac
done
set -- "${POSITIONAL[@]}" # restore positional parameters

# End - Parsing command-line-parameters


echo "installing phasar dependencies..."

sudo apt-get update
<<<<<<< HEAD
sudo apt-get install dpkg zlib1g-dev sqlite3 libsqlite3-dev libmysqlcppconn-dev bear python3 doxygen graphviz python python-dev python3-pip libxml2 libxml2-dev libncurses5-dev libncursesw5-dev swig build-essential g++ cmake libz3-4 z3 libz3-dev libedit-dev python-sphinx libomp-dev libcurl4-openssl-dev -y
=======
sudo apt-get install zlib1g-dev sqlite3 libsqlite3-dev libmysqlcppconn-dev bear python3 doxygen graphviz python python-dev python3-pip python-pip libxml2 libxml2-dev libncurses5-dev libncursesw5-dev swig build-essential g++ cmake libz3-dev libedit-dev python-sphinx libomp-dev libcurl4-openssl-dev -y
>>>>>>> b7137b9b
sudo pip install Pygments
sudo pip install pyyaml
# installing boost
#wget https://dl.bintray.com/boostorg/release/1.66.0/source/boost_1_66_0.tar.gz
#tar xvf boost_1_66_0.tar.gz
#cd boost_1_66_0/
#./bootstrap.sh
#sudo ./b2 install
#cd ..

# New way of installing boost:

# Check whether we have the required boost packages installed

BOOST_VERSION=$(echo -e '#include <boost/version.hpp>\nBOOST_LIB_VERSION' | gcc -s -x c++ -E - 2>/dev/null| grep "^[^#;]" | tr -d '\"') 

if [ -z $BOOST_VERSION ] ;then
    if [ -z $DESIRED_BOOST_VERSION ] ;then
        sudo apt-get install libboost-all-dev -y
    else
        # DESIRED_BOOST_VERSION in form d.d, i.e. 1.65 (this is the latest version I found in the apt repo)
        sudo apt-get install "libboost${DESIRED_BOOST_VERSION}-all-dev" -y
    fi
    #verify installation
    BOOST_VERSION=$(echo -e '#include <boost/version.hpp>\nBOOST_LIB_VERSION' | gcc -s -x c++ -E - 2>/dev/null| grep "^[^#;]" | tr -d '\"') 
    if [ -z $BOOST_VERSION ] ;then
        echo "Failed installing boost $DESIRED_BOOST_VERSION"
        exit 1
    else
        echo "Successfully installed boost v${BOOST_VERSION//_/.}"
    fi
else
    echo "Already installed boost version ${BOOST_VERSION//_/.}"
    DESIRED_BOOST_VERSION=${BOOST_VERSION//_/.}
    # install missing packages if necessary
    boostlibnames=("libboost-system" "libboost-filesystem" 
               "libboost-graph" "libboost-program-options"
               "libboost-log" "libboost-thread")
    additional_boost_libs=()

    for boost_lib in ${boostlibnames[@]}; do
        dpkg -s "$boost_lib${DESIRED_BOOST_VERSION}" >/dev/null 2>&1 || additional_boost_libs+=("$boost_lib${DESIRED_BOOST_VERSION}")
    done
    if [ ${#additional_boost_libs[@]} -gt 0 ] ;then
        echo "Installing additional ${#additional_boost_libs[@]} boost packages: ${additional_boost_libs[@]}"
        sudo apt-get install ${additional_boost_libs[@]} -y
    fi 
fi



# installing LLVM
./utils/install-llvm-8.0.0.sh $NUM_THREADS ./utils/
# installing wllvm
sudo pip3 install wllvm

echo "dependencies successfully installed"
echo "build phasar..."

#git submodule init
#git submodule update

export CC=/usr/local/bin/clang
export CXX=/usr/local/bin/clang++

mkdir -p build
cd build
cmake -DCMAKE_BUILD_TYPE=Release ..
make -j $NUM_THREADS
echo "phasar successfully built"
echo "install phasar..."
sudo make install
sudo ldconfig
cd ..
echo "phasar successfully installed"<|MERGE_RESOLUTION|>--- conflicted
+++ resolved
@@ -40,11 +40,7 @@
 echo "installing phasar dependencies..."
 
 sudo apt-get update
-<<<<<<< HEAD
-sudo apt-get install dpkg zlib1g-dev sqlite3 libsqlite3-dev libmysqlcppconn-dev bear python3 doxygen graphviz python python-dev python3-pip libxml2 libxml2-dev libncurses5-dev libncursesw5-dev swig build-essential g++ cmake libz3-4 z3 libz3-dev libedit-dev python-sphinx libomp-dev libcurl4-openssl-dev -y
-=======
 sudo apt-get install zlib1g-dev sqlite3 libsqlite3-dev libmysqlcppconn-dev bear python3 doxygen graphviz python python-dev python3-pip python-pip libxml2 libxml2-dev libncurses5-dev libncursesw5-dev swig build-essential g++ cmake libz3-dev libedit-dev python-sphinx libomp-dev libcurl4-openssl-dev -y
->>>>>>> b7137b9b
 sudo pip install Pygments
 sudo pip install pyyaml
 # installing boost
