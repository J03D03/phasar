/*
 * LLVMBasedInterproceduralICFG.hh
 *
 *  Created on: 09.09.2016
 *      Author: pdschbrt
 */

#ifndef ANALYSIS_LLVMBASEDICFG_HH_
#define ANALYSIS_LLVMBASEDICFG_HH_

#include "../../lib/GraphExtensions.hh"
#include "../../lib/LLVMShorthands.hh"
#include "../../utils/utils.hh"
#include "../../utils/Logger.hh"
#include "../../utils/Configuration.hh"
#include "../call-points-to_graph/LLVMStructTypeHierarchy.hh"
#include "../call-points-to_graph/PointsToGraph.hh"
#include "ICFG.hh"
#include <boost/graph/adjacency_list.hpp>
#include <boost/graph/graph_utility.hpp>
#include <boost/graph/graphviz.hpp>
#include <functional>
#include <iostream>
#include <llvm/ADT/SCCIterator.h>
#include <llvm/Analysis/CallGraph.h>
#include <llvm/IR/BasicBlock.h>
#include <llvm/IR/CallSite.h>
#include <llvm/IR/DataLayout.h>
#include <llvm/IR/Function.h>
#include <llvm/IR/Instruction.h>
#include <llvm/IR/Instructions.h>
#include <llvm/IR/LLVMContext.h>
#include <llvm/IR/Module.h>
#include <llvm/IR/Module.h>
#include <llvm/IR/Type.h>
#include <llvm/IR/Value.h>
#include <llvm/Pass.h>
#include <llvm/Support/Casting.h>
#include <map>
#include <functional>
#include <array>
#include <memory>
#include <set>
#include <string>
#include <vector>
#include <stdexcept>
#include <tuple>

using namespace std;

// Describes the strategy to be used for the instruction walker.
enum class WalkerStrategy { Simple = 0, VariableType, DeclaredType, Pointer };

ostream& operator<< (ostream& os, const WalkerStrategy W);

// Describes the strategy that is used for resolving indirect call-sites;
enum class ResolveStrategy { CHA = 0, RTA, TA, OTF };

ostream& operator<< (ostream& os, const ResolveStrategy R);

class LLVMBasedICFG
    : public ICFG<const llvm::Instruction *, const llvm::Function *> {
private:
  WalkerStrategy W;
  ResolveStrategy R;
  const map<WalkerStrategy, function<void(LLVMBasedICFG *, const llvm::Function *)>> Walker {
    { WalkerStrategy::Simple, &LLVMBasedICFG::resolveIndirectCallWalkerSimple },
    { WalkerStrategy::VariableType, &LLVMBasedICFG::resolveIndirectCallWalkerSimple },
    { WalkerStrategy::DeclaredType, &LLVMBasedICFG::resolveIndirectCallWalkerSimple },
    { WalkerStrategy::Pointer, &LLVMBasedICFG::resolveIndirectCallWalkerPointerAnalysis }
  };
  const map<ResolveStrategy, function<set<string>(LLVMBasedICFG *, llvm::ImmutableCallSite)>> Resolver {
    { ResolveStrategy::CHA, &LLVMBasedICFG::resolveIndirectCallCHA },
    { ResolveStrategy::RTA, &LLVMBasedICFG::resolveIndirectCallRTA },
    { ResolveStrategy::TA, &LLVMBasedICFG::resolveIndirectCallTA },
    { ResolveStrategy::OTF, &LLVMBasedICFG::resolveIndirectCallOTF }
  };
  LLVMStructTypeHierarchy &CH;
  ProjectIRCompiledDB &IRDB;
  PointsToGraph WholeModulePTG;
  set<const llvm::Function *> VisitedFunctions;
  /// Keeps track of the call-sites already resolved
  vector<const llvm::Instruction *> CallStack;

  // The VertexProperties for our call-graph.
  struct VertexProperties {
    const llvm::Function *function = nullptr;
    string functionName;
    bool isDeclaration;
    VertexProperties() = default;
    VertexProperties(const llvm::Function *f, bool isDecl = false);
  };

  // The EdgeProperties for our call-graph.
  struct EdgeProperties {
    const llvm::Instruction *callsite = nullptr;
    string ir_code;
    size_t id = 0;
    EdgeProperties() = default;
    EdgeProperties(const llvm::Instruction *i);
  };

<<<<<<< HEAD
  // Specify the type of graph to be used.
=======
>>>>>>> bf3ba298
  typedef boost::adjacency_list<boost::setS, boost::vecS, boost::bidirectionalS,
                                VertexProperties, EdgeProperties>
      bidigraph_t;

  // Let us have some handy typedefs.
  typedef boost::graph_traits<bidigraph_t>::vertex_descriptor vertex_t;
  typedef boost::graph_traits<bidigraph_t>::vertex_iterator vertex_iterator;
  typedef boost::graph_traits<bidigraph_t>::edge_descriptor edge_t;
  typedef boost::graph_traits<bidigraph_t>::out_edge_iterator out_edge_iterator;
  typedef boost::graph_traits<bidigraph_t>::in_edge_iterator in_edge_iterator;
  
  /// The call graph.
  bidigraph_t cg;

  /// Maps function names to the corresponding vertex id.
  map<string, vertex_t> function_vertex_map;

  /**
   * Resolved an indirect call using points-to information in order to
   * obtain highly precise results. Using this function might be quite expensive
   * in terms of computation time.
   *
   * @brief Resolves an indirect call using points-to information.
   * @param Call-site to be resolved.
   * @return Set of function names that might be called at this call-site.
   */
  set<string> resolveIndirectCallOTF(llvm::ImmutableCallSite CS);

  /**
   * Resolved an indirect call using class hierarchy information.
   * Using this function is absolutly cheap, but precsion almost always
   * suffers a lot.
   *
   * @brief Resolves an indirect call using call hierarchy information.
   * @param Call-site to be resolved.
   * @return Set of function names that might be called at this call-site.
   */
  set<string> resolveIndirectCallCHA(llvm::ImmutableCallSite CS);

  /**
   * Resolved an indirect call using class hierarchy information but taking
   * only types into account that are actually instantiated in the program.
   *
   * @brief Resolves an indirect call using more precise call hierarchy
   * information.
   * @param Call-site to be resolved.
   * @return Set of function names that might be called at this call-site.
   */
  set<string> resolveIndirectCallRTA(llvm::ImmutableCallSite CS);

  /**
   * Resolved an indirect call using type information that are obtained by
   * a variable type analysis or declared type analysis.
   *
   * @brief Resolves an indirect call using type information.
   * @param Call-site to be resolved.
   * @return Set of function names that might be called at this call-site.
   */
  set<string> resolveIndirectCallTA(llvm::ImmutableCallSite CS);

  /**
   * A simple function walking along the control flow resolving indirect
   * call-sites using the resolving function R. This walker does not perform
   * any analysis by itself.
   *
   * @brief A simple function walking along the control flow graph.
   * @param F function to start in
   * @param R resolving function to use for an indirect call site
   */
  void resolveIndirectCallWalkerSimple(const llvm::Function *F);

  /**
   * Walking along the control flow resolving indirect
   * call-sites using the resolving function R. This walker does perform
   * a variable- or declared type analysis in order to build an type
   * propagation graph. This type propagation graph can then be used
   * by the resolving function R.
   *
   * @brief Walking along the control flow graph performing a type analysis.
   * @param F function to start in
   * @param R resolving function to use for an indirect call site
   * @param useVTA use VTA otherwise DTA is used for type propagation graph
   * construction
   */
  void resolveIndirectCallWalkerTypeAnalysis(
      const llvm::Function *F,
      function<set<string>(llvm::ImmutableCallSite CS)> R, bool useVTA = true);

  /**
    * Walking along the control flow resolving indirect call-sites using
    * the resolving function R. This walker does perform a highly precise
    * inter-procedural points-to graph, which is intended to be used by the
    * indirect call resolving function R.
    *
    * @brief Walks along the control flow graph performing a precise pointer
   * analysis.
    * @param F function to start in
    * @param R resolving function to use for an indirect call site
    */
  void resolveIndirectCallWalkerPointerAnalysis(const llvm::Function *F);

public:
  LLVMBasedICFG(LLVMStructTypeHierarchy &STH,
                ProjectIRCompiledDB &IRDB,
                WalkerStrategy W,
                ResolveStrategy R,
                const vector<string> &EntryPoints = {"main"});

  LLVMBasedICFG(LLVMStructTypeHierarchy& STH,
								ProjectIRCompiledDB& IRDB,
								const llvm::Module& M,
								WalkerStrategy W,
                ResolveStrategy R,
								vector<string> EntryPoints = {});

  virtual ~LLVMBasedICFG() = default;

  bool isMemberFunctionCall(const llvm::Instruction *I);

  const llvm::Function *
  getMethodOf(const llvm::Instruction *stmt) override;

  vector<const llvm::Instruction *>
  getPredsOf(const llvm::Instruction *I) override;

  vector<const llvm::Instruction *>
  getSuccsOf(const llvm::Instruction *I) override;

  vector<pair<const llvm::Instruction *, const llvm::Instruction *>>
  getAllControlFlowEdges(const llvm::Function *fun) override;

  vector<const llvm::Instruction *>
  getAllInstructionsOf(const llvm::Function *fun) override;

  bool isExitStmt(const llvm::Instruction *stmt) override;

  bool isStartPoint(const llvm::Instruction *stmt) override;

  bool isFallThroughSuccessor(const llvm::Instruction *stmt,
                              const llvm::Instruction *succ) override;

  bool isBranchTarget(const llvm::Instruction *stmt,
                      const llvm::Instruction *succ) override;

  string getMethodName(const llvm::Function *fun) override;

  const llvm::Function *getMethod(const string &fun) override;

  set<const llvm::Function *>
  getCalleesOfCallAt(const llvm::Instruction *n) override;

  set<const llvm::Instruction *> getCallersOf(const llvm::Function *m) override;

  set<const llvm::Instruction *>
  getCallsFromWithin(const llvm::Function *m) override;

  set<const llvm::Instruction *>
  getStartPointsOf(const llvm::Function *m) override;

  set<const llvm::Instruction *>
  getExitPointsOf(const llvm::Function *fun) override;

  set<const llvm::Instruction *>
  getReturnSitesOfCallAt(const llvm::Instruction *n) override;

  CallType isCallStmt(const llvm::Instruction *stmt) override;

  set<const llvm::Instruction *> allNonCallStartNodes() override;

  const llvm::Instruction *getLastInstructionOf(const string &name);

  vector<const llvm::Instruction *>
  getAllInstructionsOfFunction(const string &name);

  void mergeWith(const LLVMBasedICFG &other);

  bool isPrimitiveFunction(const string &name);

  void print();

  void printAsDot(const string &filename);

  void printInternalPTGAsDot(const string &filename);

  void exportPATBCJSON();
};

#endif /* ANALYSIS_LLVMBASEDINTERPROCEDURALCFG_HH_ */<|MERGE_RESOLUTION|>--- conflicted
+++ resolved
@@ -100,10 +100,7 @@
     EdgeProperties(const llvm::Instruction *i);
   };
 
-<<<<<<< HEAD
-  // Specify the type of graph to be used.
-=======
->>>>>>> bf3ba298
+  /// Specify the type of graph to be used.
   typedef boost::adjacency_list<boost::setS, boost::vecS, boost::bidirectionalS,
                                 VertexProperties, EdgeProperties>
       bidigraph_t;
