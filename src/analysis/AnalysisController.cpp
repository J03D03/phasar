--- conflicted
+++ resolved
@@ -155,8 +155,7 @@
             constproblem, false);
         cout << "IFDS Const Analysis started!" << endl;
         llvmconstsolver.solve();
-<<<<<<< HEAD
-        cout << "IFDS Const Analysis finished!" << endl;
+        cout << "Const Analysis finished!" << endl;
         //constproblem.printInitilizedSet();
         //// get all stack and heap alloca instructions
         //std::set<const llvm::Value *> allMemoryLoc =
@@ -220,113 +219,31 @@
         //    }
         //  }
         //}
-        //BOOST_LOG_SEV(lg, INFO) << "-------------";
-        //BOOST_LOG_SEV(lg, INFO) << "Immutable Stack/Heap Memory";
+        //// write immutable locations to file
+        //bfs::path cfp(VariablesMap["config"].as<string>());
+        //// reduce the config path to just the filename - no path and no
+        //// extension
+        //std::string config = cfp.filename().string();
+        //std::size_t extensionPos = config.find(cfp.extension().string());
+        //config.replace(extensionPos, cfp.extension().size(), "");
+        //ofstream ResultFile;
+        //ResultFile.open(config + "_memlocs.txt");
+        //// BOOST_LOG_SEV(lg, INFO) << "-------------";
+        //// BOOST_LOG_SEV(lg, INFO) << "Immutable Stack/Heap Memory";
         //for (auto memloc : allMemoryLoc) {
         //  if (auto memlocInst = llvm::dyn_cast<llvm::Instruction>(memloc)) {
-        //    BOOST_LOG_SEV(lg, INFO)
-        //        << "in function "
-        //        << memlocInst->getParent()->getParent()->getName().str() << ": "
-        //        << llvmIRToString(memlocInst);
+        //    ResultFile << "Instruction: " << llvmIRToString(memlocInst) << " ["
+        //               << memlocInst->getParent()->getParent()->getName().str()
+        //               << "]\n";
         //  } else {
-        //    BOOST_LOG_SEV(lg, INFO)
-        //        << "in module "
-        //        << IRDB.getGlobalVariableModuleName(memloc->getName().str())
-        //        << ": " << llvmIRToString(memloc);
+        //    ResultFile << "Global Variable: " << llvmIRToString(memloc) << " ["
+        //               << IRDB.getGlobalVariableModuleName(
+        //                      memloc->getName().str())
+        //               << "]\n";
         //  }
         //}
-        //BOOST_LOG_SEV(lg, INFO) << "-------------";
-=======
-        cout << "Const Analysis finished!" << endl;
-        constproblem.printInitilizedSet();
-        // get all stack and heap alloca instructions
-        std::set<const llvm::Value *> allMemoryLoc =
-            IRDB.getAllocaInstructions();
-        std::set<std::string> IgnoredGlobalNames = {"llvm.used",
-                                                    "llvm.compiler.used",
-                                                    "llvm.global_ctors",
-                                                    "llvm.global_dtors",
-                                                    "vtable",
-                                                    "typeinfo"};
-        // add global varibales to the memory location set, except the llvm
-        // intrinsic global variables
-        for (auto M : IRDB.getAllModules()) {
-          for (auto &GV : M->globals()) {
-            if (GV.hasName()) {
-              string GVName = cxx_demangle(GV.getName().str());
-              if (!IgnoredGlobalNames.count(
-                      GVName.substr(0, GVName.find(' ')))) {
-                allMemoryLoc.insert(&GV);
-              }
-            }
-          }
-        }
-        BOOST_LOG_SEV(lg, DEBUG) << "-------------";
-        BOOST_LOG_SEV(lg, DEBUG) << "Allocation Instructions:";
-        for (auto memloc : allMemoryLoc) {
-          BOOST_LOG_SEV(lg, DEBUG) << llvmIRToString(memloc);
-        }
-        BOOST_LOG_SEV(lg, DEBUG) << "-------------";
-        BOOST_LOG_SEV(lg, DEBUG)
-            << "Printing return/resume instruction + dataflow facts:";
-        for (auto RR : IRDB.getRetResInstructions()) {
-          std::set<const llvm::Value *> facts =
-              llvmconstsolver.ifdsResultsAt(RR);
-          // Empty facts means the return/resume statement is part of not
-          // analyzed function - remove all allocas of that function
-          if (facts.empty()) {
-            const llvm::Function *F = RR->getParent()->getParent();
-            for (auto mem_itr = allMemoryLoc.begin();
-                 mem_itr != allMemoryLoc.end();) {
-              if (auto Inst = llvm::dyn_cast<llvm::Instruction>(*mem_itr)) {
-                if (Inst->getParent()->getParent() == F) {
-                  mem_itr = allMemoryLoc.erase(mem_itr);
-                } else {
-                  ++mem_itr;
-                }
-              } else {
-                ++mem_itr;
-              }
-            }
-          } else {
-            BOOST_LOG_SEV(lg, DEBUG) << "Instruction: " << llvmIRToString(RR);
-            for (auto fact : facts) {
-              if (isAllocaInstOrHeapAllocaFunction(fact) ||
-                  llvm::isa<llvm::GlobalValue>(fact)) {
-                BOOST_LOG_SEV(lg, DEBUG) << "   Fact: "
-                                         << constproblem.DtoString(fact);
-                // remove allocas that are mutable, i.e. are valid facts
-                allMemoryLoc.erase(fact);
-              }
-            }
-          }
-        }
-        // write immutable locations to file
-        bfs::path cfp(VariablesMap["config"].as<string>());
-        // reduce the config path to just the filename - no path and no
-        // extension
-        std::string config = cfp.filename().string();
-        std::size_t extensionPos = config.find(cfp.extension().string());
-        config.replace(extensionPos, cfp.extension().size(), "");
-        ofstream ResultFile;
-        ResultFile.open(config + "_memlocs.txt");
-        // BOOST_LOG_SEV(lg, INFO) << "-------------";
-        // BOOST_LOG_SEV(lg, INFO) << "Immutable Stack/Heap Memory";
-        for (auto memloc : allMemoryLoc) {
-          if (auto memlocInst = llvm::dyn_cast<llvm::Instruction>(memloc)) {
-            ResultFile << "Instruction: " << llvmIRToString(memlocInst) << " ["
-                       << memlocInst->getParent()->getParent()->getName().str()
-                       << "]\n";
-          } else {
-            ResultFile << "Global Variable: " << llvmIRToString(memloc) << " ["
-                       << IRDB.getGlobalVariableModuleName(
-                              memloc->getName().str())
-                       << "]\n";
-          }
-        }
-        ResultFile.close();
+        //ResultFile.close();
         BOOST_LOG_SEV(lg, INFO) << "-------------";
->>>>>>> 9523b11e
         break;
       }
       case DataFlowAnalysisType::IFDS_SolverTest: {
