--- conflicted
+++ resolved
@@ -73,7 +73,6 @@
 // forward declare the DBConn class
 class DBConn;
 
-<<<<<<< HEAD
 enum class PointerAnalysisType {
   CFLSteens,
   CFLAnders
@@ -81,12 +80,6 @@
 
 extern const map<string, PointerAnalysisType> PointerAnalysisTypeMap;
 
-class PointsToGraph {
-public:
-  // Call-graphs are our friends
-  friend class LLVMBasedICFG;
-  // The property definition of a vertex
-=======
 // TODO: add a more high level description.
 /**
  * 	This class is a representation of a points-to graph. It is possible to
@@ -100,10 +93,11 @@
  */
 class PointsToGraph {
 public:
+  // Call-graph firends
+  friend class LLVMBasedICFG;
 	/**
 	 * 	@brief Holds the information of a vertex in the points-to graph.
 	 */
->>>>>>> bf3ba298
   struct VertexProperties {
 
     /**
@@ -125,13 +119,9 @@
     VertexProperties(const llvm::Value* v);
   };
 
-<<<<<<< HEAD
-  // The property definition of a edge
-=======
 	/**
 	 * 	@brief Holds the information of an edge in the points-to graph.
 	 */
->>>>>>> bf3ba298
   struct EdgeProperties {
     /// This might be an Instruction, in particular a Call Instruction.
     const llvm::Value* value = nullptr;
@@ -149,20 +139,12 @@
     EdgeProperties(const llvm::Value* v);
   };
 
-<<<<<<< HEAD
-  // Define the graph to be used as a points-to graph
-=======
 	/// Data structure for holding the points-to graph.
->>>>>>> bf3ba298
   typedef boost::adjacency_list<boost::setS, boost::vecS, boost::undirectedS,
                                 VertexProperties, EdgeProperties>
       graph_t;
 
-<<<<<<< HEAD
-  // Use some handy type definitions
-=======
 	/// The type for vertex representative objects.
->>>>>>> bf3ba298
   typedef boost::graph_traits<graph_t>::vertex_descriptor vertex_t;
 
 	/// The type for edge representative objects.
@@ -171,13 +153,8 @@
 	/// The type for a vertex iterator.
   typedef boost::graph_traits<graph_t>::vertex_iterator vertex_iterator_t;
 
-<<<<<<< HEAD
-  /// Contains the function names for heap allocating functions new, new[], malloc, ...
+  /// Set of functions that allocate heap memory, e.g. new, new[], malloc.
   const static set<string> HeapAllocationFunctions;
-=======
-  /// Set of functions that allocate heap memory, e.g. new, new[], malloc.
-  const static set<string> allocating_functions;
->>>>>>> bf3ba298
 
 private:
   struct allocation_site_dfs_visitor : boost::default_dfs_visitor {
@@ -272,7 +249,9 @@
 	 * that are contained in the points-to graph.
 	 * @param fnames Names of functions contained in the points-to graph.
 	 */
-  PointsToGraph(vector<string> fnames) : merge_stack(fnames) {};
+  PointsToGraph(vector<string> fnames) {
+    ContainedFunctions.insert(fnames.begin(), fnames.end());
+  }
 
   /**
    * @brief This will create an empty points-to graph. It is used when points-to graphs are merged.
@@ -300,9 +279,6 @@
    * @return Vector with pointers.
    */
   vector<const llvm::Value*> getPointersEscapingThroughReturns();
-<<<<<<< HEAD
-  set<const llvm::Value*> getReachableAllocationSites(const llvm::Value* V, vector<const llvm::Instruction *> CallStack);
-=======
 
   /**
    * @brief Returns all reachable allocation sites from a given pointer.
@@ -310,7 +286,7 @@
    * an allocating function.
    * @return Set of Allocation sites.
    */
-  set<const llvm::Value*> getReachableAllocationSites(const llvm::Value* V);
+  set<const llvm::Value*> getReachableAllocationSites(const llvm::Value* V, vector<const llvm::Instruction *> CallStack);
 
   /**
    * @brief Computes all possible types from a given set of allocation sites.
@@ -319,7 +295,6 @@
    * @param AS Set of Allocation site.
    * @return Set of Types.
    */
->>>>>>> bf3ba298
   set<const llvm::Type*> computeTypesFromAllocationSites(set<const llvm::Value*> AS);
 
   /**
@@ -332,32 +307,12 @@
    * @brief Computes the Points-to set for a given pointer.
    */
   set<const llvm::Value*> getPointsToSet(const llvm::Value* V);
-<<<<<<< HEAD
+
+  // TODO add more detailed description
   inline bool representsSingleFunction();
   void mergeWith(const PointsToGraph &Other, const llvm::Function *F);
   void mergeWith(const PointsToGraph &Other, const vector<pair<llvm::ImmutableCallSite, const llvm::Function *>> &Calls);
   void mergeWith(PointsToGraph& Other, llvm::ImmutableCallSite CS, const llvm::Function* F);
-=======
-
-  // TODO add more detailed description
-  /**
-   * @brief Merges the points-to graph with a given points-to graph.
-   * @param other Points-to graph to merge with.
-   * @param v_in_first_u_in_second
-   * @param callsite_value
-   */
-  void mergeWith(PointsToGraph& other,
-  							 vector<pair<const llvm::Value*, const llvm::Value*>> v_in_first_u_in_second,
-								 const llvm::Value* callsite_value);
-
-  /**
-   * If this is a merged points-to graph, the vector will contain the names of all functions
-   * that were merged. Otherwise it will only contain a single function name.
-   *
-   * @brief Returns names of all functions that are represented in this points-to graph.
-   * @return Vector with function names.
-   */
-  vector<string> getMergeStack();
 
   /**
    * The value-vertex-map maps each Value of the points-to graph to its
@@ -365,7 +320,6 @@
    *
    * @brief Prints the value-vertex-map to the command-line.
    */
->>>>>>> bf3ba298
   void printValueVertexMap();
 
   /**
