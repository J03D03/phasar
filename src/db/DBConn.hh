--- conflicted
+++ resolved
@@ -31,11 +31,8 @@
 #include "../utils/utils.hh"
 #include "../utils/IO.hh"
 #include "ProjectIRCompiledDB.hh"
-<<<<<<< HEAD
 #include "Hexastore.hh"
-=======
 #include "PHSStringConverter.hh"
->>>>>>> 97b6e45a
 
 #define CPREPARE(FUNCTION)                             \
   if (SQLITE_OK != FUNCTION) {                         \
